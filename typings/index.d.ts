import Database from 'better-sqlite3';

declare module 'enmap' {
  export interface EnmapOptions<V, SV> {
    name?: string;
    fetchAll?: boolean;
    autoFetch?: boolean;
    dataDir?: string;
    cloneLevel?: 'none' | 'shallow' | 'deep';
    polling?: boolean;
    pollingInterval?: number;
    ensureProps?: boolean;
    wal?: boolean;
    verbose?: (query: string) => void;
    autoEnsure?: unknown;
    serializer?: (value: V, key: string) => SV;
    deserializer?: (value: SV, key: string) => V;
  }

  type MathOps =
    | 'add'
    | 'addition'
    | '+'
    | 'sub'
    | 'subtract'
    | '-'
    | 'mult'
    | 'multiply'
    | '*'
    | 'div'
    | 'divide'
    | '/'
    | 'exp'
    | 'exponent'
    | '^'
    | 'mod'
    | 'modulo'
    | '%';

  /*
   * see https://github.com/eslachance/enmap/issues/54
   */
  type Path<T, Key extends keyof T = keyof T> = Key extends string
    ? T[Key] extends Record<string, any>
      ?
          | `${Key}.${Path<T[Key], Exclude<keyof T[Key], keyof any[]>> &
              string}`
          | `${Key}.${Exclude<keyof T[Key], keyof any[]> & string}`
          | Key
      : never
    : never;

  type PathValue<T, P extends Path<T>> = P extends `${infer Key}.${infer Rest}`
    ? Key extends keyof T
      ? Rest extends Path<T[Key]>
        ? PathValue<T[Key], Rest>
        : never
      : never
    : P extends keyof T
    ? T[P]
    : never;

  /**
   * Hack to work around TypeScript's structural integrity requirement.
   * This is the Map<string, V> class without the delete method since Enmap returns this
   * while the standard returns boolean.
   */
  class AlmostMap<V> {
    readonly size: number;
    readonly [Symbol.toStringTag]: 'Map';

    clear(): void;
    forEach(
      callbackfn: (value: V, key: string, map: Map<string, V>) => void,
      thisArg?: any,
    ): void;

    get(key: string): V | undefined;
    has(key: string): boolean;
    set(key: string, value: V): this;

    entries(): IterableIterator<[string, V]>;
    keys(): IterableIterator<string>;
    values(): IterableIterator<V>;

    [Symbol.iterator](): IterableIterator<[string, V]>;
  }

  /**
   * A enhanced Map structure with additional utility methods.
   * Can be made persistent
   */
<<<<<<< HEAD
  export default class Enmap<V = any> extends AlmostMap<V> {
=======
  export default class Enmap<
    K extends string | number = string | number,
    V = any,
    SV = unknown,
  > extends AlmostMap<K, V> {
>>>>>>> b8d0e531
    public readonly cloneLevel: 'none' | 'shallow' | 'deep';
    public readonly name: string;
    public readonly dataDir: string;
    public readonly fetchAll: boolean;
    public readonly autoFetch: boolean;
    public readonly defer: Promise<void>;
    public readonly persistent: boolean;
    public readonly pollingInterval: number;
    public readonly polling: boolean;
    public readonly isReady: boolean;
    public readonly lastSync: Date;
    public readonly ensureProps: boolean;
    public readonly wal: boolean;
    public readonly changedCB: (
      key: string,
      oldValue: V | undefined,
      newValue: V | undefined,
    ) => void;

    private db: any;
    private pool: any;
    private ready: () => void;

    /**
     * Retrieves the number of rows in the database for this enmap, even if they aren't fetched.
     * @return The number of rows in the database.
     */
    public readonly count: number;

    /**
     * Retrieves all the indexes (keys) in the database for this enmap, even if they aren't fetched.
     * @return Array of all indexes (keys) in the enmap, cached or not.
     */
    public readonly indexes: string[];

    /**
     * Get the better-sqlite3 database object. Useful if you want to directly query or interact with the
     * underlying SQLite database. Use at your own risk, as errors here might cause loss of data or corruption!
     * @return {Database}
     */
    public readonly db: Database;

    /**
     * Generates an automatic numerical key for inserting a new value.
     * This is a "weak" method, it ensures the value isn't duplicated, but does not
     * guarantee it's sequential (if a value is deleted, another can take its place).
     * Useful for logging, but not much else.
     * @example
     * enmap.set(enmap.autonum, "This is a new value");
     * @return The generated key string.
     */
    public readonly autonum: string;

    /**
     * Initializes a new Enmap, with options.
     * @param iterable If iterable data, only valid in non-persistent enmaps.
     * If this parameter is a string, it is assumed to be the enmap's name, which is a shorthand for adding a name in the options
     * and making the enmap persistent.
     * @param options Additional options for the enmap. See https://enmap.evie.codes/usage#enmap-options for details.
     * @example
     * const Enmap = require("enmap");
     * // Non-persistent enmap:
     * const inMemory = new Enmap();
     *
     * // Named, Persistent enmap with string option
     * const myEnmap = new Enmap("testing");
     *
     * // Named, Persistent enmap with a few options:
     * const myEnmap = new Enmap({name: "testing", fetchAll: false, autoFetch: true});
     */
    constructor(
<<<<<<< HEAD
      iterable?: Iterable<[string, V]> | string | EnmapOptions,
      options?: EnmapOptions,
=======
      iterable?: Iterable<[K, V]> | string | EnmapOptions<V, SV>,
      options?: EnmapOptions<V, SV>,
>>>>>>> b8d0e531
    );

    /**
     * Sets a value in Enmap.
     * @param key Required. The key of the element to add to The Enmap.
     * @param val Required. The value of the element to add to The Enmap.
     * If the Enmap is persistent this value MUST be stringifiable as JSON.
     * @example
     * // Direct Value Examples
     * enmap.set('simplevalue', 'this is a string');
     * enmap.set('isEnmapGreat', true);
     * enmap.set('TheAnswer', 42);
     * enmap.set('IhazObjects', { color: 'black', action: 'paint', desire: true });
     * enmap.set('ArraysToo', [1, "two", "tree", "foor"])
     *
     * @returns The enmap.
     */
    public set(key: string, val: V): this;

    /**
     * Sets a value in Enmap.
     * @param key Required. The key of the element to add to The Enmap.
     * @param val Required. The value of the element to add to The Enmap.
     * If the Enmap is persistent this value MUST be stringifiable as JSON.
     * @param path The path to the property to modify inside the value object or array.
     * Can be a path with dot notation, such as "prop1.subprop2.subprop3"
     * @example
     * // Settings Properties
     * enmap.set('IhazObjects', 'color', 'blue'); //modified previous object
     * enmap.set('ArraysToo', 2, 'three'); // changes "tree" to "three" in array.
     * @returns The enmap.
     */
    public set(key: string, val: any, path: string): this;

    /**
     * Update an existing object value in Enmap by merging new keys.
     * This only works on objects, any other value will throw an error.
     * Heavily inspired by setState from React's class components.
     * This is very useful if you have many different values to update,
     * and don't want to have more than one .set(key, value, prop) lines.
     * @param key Required. The key of the object to update.
     * @param valueOrFunction Required. Either an object to merge with the existing value,
     * or a function that provides the existing object and expects a new object as a return value.
     * In the case of a straight value, the merge is recursive and will add any missing level.
     * If using a function, it is your responsibility to merge the objects together correctly.
     */
    public update(key: string, valueOrFunction: V | ((value: V) => V)): V;

    /**
     * Retrieves a key from the enmap. If fetchAll is false, returns a promise.
     * @param key The key to retrieve from the enmap.
     * @param path Optional. The property to retrieve from the object or array.
     * Can be a path with dot notation, such as "prop1.subprop2.subprop3"
     * @example
     * const myKeyValue = enmap.get("myKey");
     * console.log(myKeyValue);
     *
     * const someSubValue = enmap.get("anObjectKey", "someprop.someOtherSubProp");
     * @return The value for this key.
     */
    public get(key: string): V | undefined;
    public get<P extends keyof V>(key: string, path: P): V[P] | undefined;
    public get<P extends Path<V>>(
      key: string,
      path: P,
    ): PathValue<V, P> | undefined;
    public get(key: string, path: string): unknown;

    /**
     * Returns an observable object. Modifying this object or any of its properties/indexes/children
     * will automatically save those changes into enmap. This only works on
     * objects and arrays, not "basic" values like strings or integers.
     * @param {*} key The key to retrieve from the enmap.
     * @param {string} path Optional. The property to retrieve from the object or array.
     * @return {*} The value for this key.
     */
    public observe(key: string, path?: string): V | undefined;

    /**
     * Fetches every key from the persistent enmap and loads them into the current enmap value.
     * @return The enmap containing all values.
     */
    public fetchEverything(): this;

    /**
     * Force fetch one or more key values from the enmap. If the database has changed, that new value is used.
     * @param keys A single key or array of keys to force fetch from the enmap database.
     * @return The Enmap, including the new fetched values
     */
    public fetch(keys: string[]): this;

    /**
     * Force fetch one or more key values from the enmap. If the database has changed, that new value is used.
     * @param key A single key to force fetch from the enmap database.
     * @return The value.
     */
    public fetch(key: string): V;

    /**
     * Removes a key or keys from the cache - useful when disabling autoFetch.
     * @param keyOrArrayOfKeys A single key or array of keys to remove from the cache.
     * @returns the Enmap minus the evicted keys.
     */
    public evict(keyOrArrayOfKeys: string | string[]): this;

    /**
     * Function called whenever data changes within Enmap after the initial load.
     * Can be used to detect if another part of your code changed a value in enmap and react on it.
     * @example
     * enmap.changed((keyName, oldValue, newValue) => {
     *   console.log(`Value of ${keyName} has changed from: \n${oldValue}\nto\n${newValue});
     * });
     * @param cb A callback function that will be called whenever data changes in the enmap.
     */
    public changed(
      cb: (
        key: string,
        oldValue: V | undefined,
        newValue: V | undefined,
      ) => void,
    ): void;

    /**
     * Shuts down the database. WARNING: USING THIS MAKES THE ENMAP UNUSEABLE. You should
     * only use this method if you are closing your entire application.
     * Note that honestly I've never had to use this, shutting down the app without a close() is fine.
     * @return The promise of the database closing operation.
     */
    public close(): Promise<void>;

    /**
     * Modify the property of a value inside the enmap, if the value is an object or array.
     * This is a shortcut to loading the key, changing the value, and setting it back.
     * @param key Required. The key of the element to add to The Enmap or array.
     * @param path Required. The property to modify inside the value object or array.
     * Can be a path with dot notation, such as "prop1.subprop2.subprop3"
     * @param val Required. The value to apply to the specified property.
     * @returns The enmap.
     */
    public setProp(key: string, path: string, val: any): this;

    /**
     * Push to an array value in Enmap.
     * @param key Required. The key of the array element to push to in Enmap.
     * @param val Required. The value to push to the array.
     * @param path Optional. The path to the property to modify inside the value object or array.
     * Can be a path with dot notation, such as "prop1.subprop2.subprop3"
     * @param allowDupes Optional. Allow duplicate values in the array (default: false).
     * @example
     * // Assuming
     * enmap.set("simpleArray", [1, 2, 3, 4]);
     * enmap.set("arrayInObject", {sub: [1, 2, 3, 4]});
     *
     * enmap.push("simpleArray", 5); // adds 5 at the end of the array
     * enmap.push("arrayInObject", "five", "sub"); adds "five" at the end of the sub array
     * @returns The enmap.
     */
    public push(
      key: string,
      val: any,
      path?: string,
      allowDupes?: boolean,
    ): this;

    /**
     * Push to an array element inside an Object or Array element in Enmap.
     * @param key Required. The key of the element.
     * @param path Required. The name of the array property to push to.
     * Can be a path with dot notation, such as "prop1.subprop2.subprop3"
     * @param val Required. The value push to the array property.
     * @param allowDupes Allow duplicate values in the array (default: false).
     * @returns The enmap.
     */
    public pushIn(
      key: string,
      path: string,
      val: any,
      allowDupes?: boolean,
    ): this;

    // AWESOME MATHEMATICAL METHODS

    /**
     * Executes a mathematical operation on a value and saves it in the enmap.
     * @param key The enmap key on which to execute the math operation.
     * @param operation Which mathematical operation to execute. Supports most
     * math ops: =, -, *, /, %, ^, and english spelling of those operations.
     * @param operand The right operand of the operation.
     * @param path Optional. The property path to execute the operation on, if the value is an object or array.
     * @example
     * // Assuming
     * points.set("number", 42);
     * points.set("numberInObject", {sub: { anInt: 5 }});
     *
     * points.math("number", "/", 2); // 21
     * points.math("number", "add", 5); // 26
     * points.math("number", "modulo", 3); // 2
     * points.math("numberInObject", "+", 10, "sub.anInt");
     *
     * @returns The enmap.
     */
    public math(
      key: string,
      operation: MathOps,
      operand: number,
      path?: string,
    ): this;

    /**
     * Increments a key's value or property by 1. Value must be a number, or a path to a number.
     * @param key The enmap key where the value to increment is stored.
     * @param path Optional. The property path to increment, if the value is an object or array.
     * @example
     * // Assuming
     * points.set("number", 42);
     * points.set("numberInObject", {sub: { anInt: 5 }});
     *
     * points.inc("number"); // 43
     * points.inc("numberInObject", "sub.anInt"); // {sub: { anInt: 6 }}
     * @returns The enmap.
     */
    public inc(key: string, path?: string): this;

    /**
     * Decrements a key's value or property by 1. Value must be a number, or a path to a number.
     * @param key The enmap key where the value to decrement is stored.
     * @param path Optional. The property path to decrement, if the value is an object or array.
     * @example
     * // Assuming
     * points.set("number", 42);
     * points.set("numberInObject", {sub: { anInt: 5 }});
     *
     * points.dec("number"); // 41
     * points.dec("numberInObject", "sub.anInt"); // {sub: { anInt: 4 }}
     * @returns The enmap.
     */
    public dec(key: string, path?: string): this;

    /**
     * Returns the specific property within a stored value. If the key does not exist or the value is not an object, throws an error.
     * @param key Required. The key of the element to get from The Enmap.
     * @param path Required. The property to retrieve from the object or array.
     * Can be a path with dot notation, such as "prop1.subprop2.subprop3"
     * @return The value of the property obtained.
     */
    public getProp(key: string, path: string): any;

    /**
     * Returns the key's value, or the default given, ensuring that the data is there.
     * This is a shortcut to "if enmap doesn't have key, set it, then get it" which is a very common pattern.
     * @param key Required. The key you want to make sure exists.
     * @param defaultValue Required. The value you want to save in the database and return as default.
     * @param path Optional. If presents, ensures both the key exists as an object, and the full path exists.
     * Can be a path with dot notation, such as "prop1.subprop2.subprop3"
     * @example
     * // Simply ensure the data exists (for using property methods):
     * enmap.ensure("mykey", {some: "value", here: "as an example"});
     * enmap.has("mykey"); // always returns true
     * enmap.get("mykey", "here") // returns "as an example";
     *
     * // Get the default value back in a variable:
     * const settings = mySettings.ensure("1234567890", defaultSettings);
     * console.log(settings) // enmap's value for "1234567890" if it exists, otherwise the defaultSettings value.
     * @return The value from the database for the key, or the default value provided for a new key.
     */
    public ensure(key: string, defaultValue: V, path?: string): V;

    /* BOOLEAN METHODS THAT CHECKS FOR THINGS IN ENMAP */

    /**
     * Returns whether or not the key exists in the Enmap.
     * @param key Required. The key of the element to add to The Enmap or array.
     * @param path Optional. The property to verify inside the value object or array.
     * Can be a path with dot notation, such as "prop1.subprop2.subprop3"
     * @example
     * if(enmap.has("myKey")) {
     *   // key is there
     * }
     *
     * if(!enmap.has("myOtherKey", "oneProp.otherProp.SubProp")) return false;
     */
    public has(key: string, path?: string): boolean;

    /**
     * Performs Array.includes() on a certain enmap value. Works similar to
     * [Array.includes()](https://developer.mozilla.org/en-US/docs/Web/JavaScript/Reference/Global_Objects/Array/includes).
     * @param {string} key Required. The key of the array to check the value of.
     * @param {string|number} val Required. The value to check whether it's in the array.
     * @param {string} path Optional. The property to access the array inside the value object or array.
     * Can be a path with dot notation, such as "prop1.subprop2.subprop3"
     * @return {boolean} Whether the array contains the value.
     */
    public includes(key: string, val: V, path?: string): boolean;

    /**
     * Returns whether or not the property exists within an object or array value in enmap.
     * @param key Required. The key of the element to check in the Enmap or array.
     * @param path Required. The property to verify inside the value object or array.
     * Can be a path with dot notation, such as "prop1.subprop2.subprop3"
     * @return Whether the property exists.
     */
    public hasProp(key: string, path: string): boolean;

    /**
     * Deletes a key in the Enmap.
     * Note: Does not return a boolean, unlike the standard Map.
     * @param key Required. The key of the element to delete from The Enmap.
     * @param path Optional. The name of the property to remove from the object.
     * Can be a path with dot notation, such as "prop1.subprop2.subprop3"
     * @returns The enmap.
     */
    public delete(key: string, path?: string): this;

    /**
     * Delete a property from an object or array value in Enmap.
     * @param key Required. The key of the element to delete the property from in Enmap.
     * @param path Required. The name of the property to remove from the object.
     * Can be a path with dot notation, such as "prop1.subprop2.subprop3"
     */
    public deleteProp(key: string, path: string): void;

    /**
     * Deletes everything from the enmap. If persistent, clears the database of all its data for this table.
     * THIS ACTION WILL DELETE YOUR DATA AND CANNOT BE UNDONE.
     * @returns {void}
     */
    public deleteAll(): void;

    /**
     * Completely destroys the entire enmap. This deletes the database tables entirely.
     * It will not affect other enmap data in the same database, however.
     * THIS ACTION WILL DESTROY YOUR DATA AND CANNOT BE UNDONE.
     * @returns {null}
     */
    public destroy(): null;

    /**
     * Deletes everything from the enmap. If persistent, clears the database of all its data for this table.
     * THIS ACTION WILL DELETE YOUR DATA AND CANNOT BE UNDONE.
     * @returns {void}
     */
    public clear(): void;

    /**
     * Remove a value in an Array or Object element in Enmap. Note that this only works for
     * values, not keys. Complex values such as objects and arrays will not be removed this way.
     * @param key Required. The key of the element to remove from in Enmap.
     * @param val Required. The value to remove from the array or object.
     * @param path Optional. The name of the array property to remove from.
     * Can be a path with dot notation, such as "prop1.subprop2.subprop3".
     * If not presents, removes directly from the value.
     * @returns The enmap.
     */
    public remove(key: string, val: V, path?: string): this;

    /**
     * Remove a value from an Array or Object property inside an Array or Object element in Enmap.
     * Confusing? Sure is.
     * @param key Required. The key of the element.
     * @param path Required. The name of the array property to remove from.
     * Can be a path with dot notation, such as "prop1.subprop2.subprop3"
     * @param val Required. The value to remove from the array property.
     * @returns The enmap.
     */
    public removeFrom(key: string, path: string, val: any): this;

    /**
     * Exports the enmap data to stringified JSON format. WARNING: Does not work on memory enmaps containing complex data!
     * @returns The enmap data in a stringified JSON format.
     */
    public export(): string;

    /**
     * Import an existing json export from enmap from a string. This data must have been exported from enmap, and must be from a version that's equivalent or lower than where you're importing it.
     * @param data The data to import to Enmap. Must contain all the required fields provided by export()
     * @param overwrite Defaults to true. Whether to overwrite existing key/value data with incoming imported data
     * @param clear Defaults to false. Whether to clear the enmap of all data before importing (WARNING: Any exiting data will be lost! This cannot be undone.)
     * @returns The enmap.
     */
    public import(data: string, overwrite?: boolean, clear?: boolean): this;

    /**
     * Initialize multiple Enmaps easily.
     * @param names Array of strings. Each array entry will create a separate enmap with that name.
     * @param options Options object to pass to the provider. See provider documentation for its options.
     * @example
     * // Using local variables and the mongodb provider.
     * const Enmap = require('enmap');
     * const { settings, tags, blacklist } = Enmap.multi(['settings', 'tags', 'blacklist']);
     *
     * // Attaching to an existing object (for instance some API's client)
     * const Enmap = require("enmap");
     * Object.assign(client, Enmap.multi(["settings", "tags", "blacklist"]));
     *
     * @returns An array of initialized Enmaps.
     */
<<<<<<< HEAD
    public static multi<V>(names: string[], options?: EnmapOptions): Enmap<V>[];
=======
    public static multi<K extends string | number, V, SV>(
      names: string[],
      options?: EnmapOptions<V, SV>,
    ): Enmap<K, V>[];
>>>>>>> b8d0e531

    /* INTERNAL (Private) METHODS */

    /**
     * INTERNAL METHOD. Initializes the enmap depending on given values.
     * @param pool In order to set data to the Enmap, one must be provided.
     * @returns Returns the defer promise to await the ready state.
     */
    private _init(pool: any): Promise<void>;

    /**
     * INTERNAL METHOD. Checks if the key or array of keys is valid.
     * Will THROW AN ERROR if the key is neither a string nor an array of strings.
     * @param {string|Array<string>} keys The key(s) to check.
     */
    private _checkKeyOrArrayOfKeys(keys: string): void;

    /**
     * INTERNAL METHOD. Checks if the key is a valid string.
     * Will THROW AN ERROR if the key is not a string.
     * @param {string} key The key to check.
     */
    private _checkKey(key: string): void;

    /**
     * INTERNAL METHOD. Checks if the array of keys is valid.
     * Will THROW AN ERROR if the key is not an array of strings.
     * @param {Array<string>} keys The keys to check.
     */
    private _checkArrayOfKeys(keys: Array<string>);

    /**
     * INTERNAL METHOD. Checks if the property is of valid type.
     * Will THROW AN ERROR if the property is not a strings.
     * @param {string} prop The property to check.
     */
    private _checkProp(prop: string): void;

    /**
     * INTERNAL METHOD to verify the type of a key or property
     * Will THROW AN ERROR on wrong type, to simplify code.
     * @param key Required. The key of the element to check
     * @param type Required. The javascript constructor to check
     * @param path Optional. The dotProp path to the property in the object enmap.
     */
    private _check(key: string, type: string, path?: string): void;

    /**
     * INTERNAL METHOD to execute a mathematical operation. Cuz... javascript.
     * And I didn't want to import mathjs!
     * @param base the lefthand operand.
     * @param op the operation.
     * @param opand the righthand operand.
     * @return the result.
     */
    private _mathop(base: number, op: string, opand: number): number;

    /**
     * INTERNAL METHOD used to validate persistent enmap names (valid Windows filenames)
     */
    private _validateName(): void;

    /**
     * INTERNAL METHOD. Verifies if a key needs to be fetched from the database.
     * If persistent enmap and autoFetch is on, retrieves the key.
     * @param key The key to check or fetch.
     */
    private _fetchCheck(key: string, force?: boolean): void;

    /**
     * INTERNAL METHOD. Parses JSON data.
     * Reserved for future use (logical checking)
     * @param data The data to check/parse
     * @returns An object or the original data.
     */
    private _parseData(data: any): any;

    /**
     * INTERNAL METHOD. Clones a value or object with the enmap's set clone level.
     * @param data The data to clone.
     * @return The cloned value.
     */
    private _clone(data: any): any;

    /**
     * INTERNAL METHOD. Verifies that the database is ready, assuming persistence is used.
     */
    private _readyCheck(): void;

    /*
        BELOW IS DISCORD.JS COLLECTION CODE
        Per notes in the LICENSE file, this project contains code from Amish Shah's Discord.js
        library. The code is from the Collections object, in discord.js version 11.

        All below code is sourced from Collections.
        https://github.com/discordjs/discord.js/blob/stable/src/util/Collection.js
        */

    /**
     * Creates an ordered array of the values of this Enmap.
     * @return {Array<V>} The values of this Enmap.
     */
    public array(): V[];

    /**
     * Creates an ordered array of the keys of this Enmap
     * @return {Array<string>} The keys of this Enmap.
     */
    public keyArray(): string[];

    /**
     * Obtains a random value from this Enmap. This relies on {@link Enmap#array}.
     * @returns A random value from the Enmap.
     */
    public random(): V;

    /**
     * Obtains random values from this Enmap. This relies on {@link Enmap#array}.
     * @param count Number of values to obtain randomly
     * @returns An array of values of `count` length
     */
    public random(count: number): V[];

    /**
     * Obtains a random key from this Enmap. This relies on {@link Enmap#keyArray}
     * @returns A random key from the Enmap
     */
    public randomKey(): string;

    /**
     * Obtains random keys from this Enmap. This relies on {@link Enmap#keyArray}
     * @param count Number of keys to obtain randomly
     * @returns An array of keys of `count` length
     */
    public randomKey(count: number): V[];

    /**
     * Searches for all items where their specified property's value is identical to the given value
     * (`item[prop] === value`).
     * @param prop The property to test against
     * @param value The expected value
     * @example
     * enmap.findAll('username', 'Bob');
     */
    public findAll(prop: string, value: any): V[];

    /**
     * Searches for a single item where the given function returns a truthy value. This is identical to [Array.find()](https://developer.mozilla.org/en-US/docs/Web/JavaScript/Reference/Global_Objects/Array/find).
     * <warn>All Enmap used in Discord.js are mapped using their `id` property, and if you want to find by id you
     * should use the `get` method. See
     * [MDN](https://developer.mozilla.org/en-US/docs/Web/JavaScript/Reference/Global_Objects/Map/get) for details.</warn>
     * @param fn The function to test with
     * @example
     * enmap.find(val => val.username === 'Bob');
     */
    public find(
      fn: (val: V, key: string, enmap: this) => boolean,
    ): V | undefined;

    /**
     * Searches for a single item where its specified property's value is identical to the given value
     * (`item[prop] === value`)
     * <warn>All Enmap used in Discord.js are mapped using their `id` property, and if you want to find by id you
     * should use the `get` method. See
     * [MDN](https://developer.mozilla.org/en-US/docs/Web/JavaScript/Reference/Global_Objects/Map/get) for details.</warn>
     * @param prop The property to test against.
     * @param value The expected value
     * @example
     * enmap.find('username', 'Bob');
     */
    public find(prop: string, value: any): V | undefined;

    /**
     * Searches for the key of a single item where the given function returns a truthy value. This is identical to
     * [Array.findIndex()](https://developer.mozilla.org/en-US/docs/Web/JavaScript/Reference/Global_Objects/Array/findIndex).
     * @param fn The function to test with.
     * @example
     * enmap.findKey(val => val.username === 'Bob');
     */
    public findKey(
      fn: (val: V, key: string, enmap: this) => boolean,
    ): string | undefined;
    /**
     * Searches for the key of a single item where its specified property's value is identical to the given value
     * (`item[prop] === value`), or the given function returns a truthy value. In the latter case,
     * @param prop The property to test against, or the function to test with
     * @param value The expected value - only applicable and required if using a property for the first argument
     * @example
     * enmap.findKey('username', 'Bob');
     */
    public findKey(prop: string, value: any): string | undefined;

    /**
     * Searches for the existence of a single item where its specified property's value is identical to the given value
     * (`item[prop] === value`).
     * <warn>Do not use this to check for an item by its ID. Instead, use `enmap.has(id)`. See
     * [MDN](https://developer.mozilla.org/en-US/docs/Web/JavaScript/Reference/Global_Objects/Map/has) for details.</warn>
     * @param prop The property to test against
     * @param value The expected value
     * @example
     * if (enmap.exists('username', 'Bob')) {
     *  console.log('user here!');
     * }
     */
    public exists(prop: string, value: any): boolean;

    /**
     * Removes entries that satisfy the provided filter function.
     * @param fn Function used to test (should return a boolean)
     * @param thisArg Value to use as `this` when executing function
     * @returns The number of removed entries
     */
    public sweep(
      fn: (val: V, key: string, enmap: this) => boolean,
      thisArg?: any,
    ): number;

    /**
     * Identical to [Array.filter()](https://developer.mozilla.org/en-US/docs/Web/JavaScript/Reference/Global_Objects/Array/filter),
     * but returns a Enmap instead of an Array.
     * @param fn Function used to test (should return a boolean)
     * @param thisArg Value to use as `this` when executing function
     */
    public filter(
      fn: (val: V, key: string, enmap: this) => boolean,
      thisArg?: any,
    ): this;

    /**
     * Identical to
     * [Array.filter()](https://developer.mozilla.org/en-US/docs/Web/JavaScript/Reference/Global_Objects/Array/filter).
     * @param fn Function used to test (should return a boolean)
     * @param thisArg Value to use as `this` when executing function
     */
    public filterArray(
      fn: (val: V, key: string, enmap: this) => boolean,
      thisArg?: any,
    ): V[];

    /**
     * Partitions the collection into two collections where the first collection
     * contains the items that passed and the second contains the items that failed.
     * @param fn Function used to test (should return a boolean)
     * @param thisArg Value to use as `this` when executing function
     * @example
     * const [big, small] = collection.partition(guild => guild.memberCount > 250);
     */
    public partition(
      fn: (val: V, key: string, enmap: this) => boolean,
      thisArg?: any,
    ): [Enmap, Enmap];

    /**
     * Identical to
     * [Array.map()](https://developer.mozilla.org/en-US/docs/Web/JavaScript/Reference/Global_Objects/Array/map).
     * @param fn Function that produces an element of the new array, taking three arguments
     * @param thisArg Value to use as `this` when executing function
     */
    public map<R>(
      fn: (val: V, key: string, enmap: this) => R,
      thisArg?: any,
    ): R[];

    /**
     * Identical to
     * [Array.some()](https://developer.mozilla.org/en-US/docs/Web/JavaScript/Reference/Global_Objects/Array/some).
     * @param fn Function used to test (should return a boolean)
     * @param thisArg Value to use as `this` when executing function
     */
    public some(
      fn: (val: V, key: string, enmap: this) => boolean,
      thisArg?: any,
    ): boolean;

    /**
     * Identical to
     * [Array.every()](https://developer.mozilla.org/en-US/docs/Web/JavaScript/Reference/Global_Objects/Array/every).
     * @param fn Function used to test (should return a boolean)
     * @param thisArg Value to use as `this` when executing function
     */
    public every(
      fn: (val: V, key: string, enmap: this) => boolean,
      thisArg?: any,
    ): boolean;

    /**
     * Identical to
     * [Array.reduce()](https://developer.mozilla.org/en-US/docs/Web/JavaScript/Reference/Global_Objects/Array/reduce).
     * @param fn Function used to reduce, taking four arguments; `accumulator`, `currentValue`, `currentKey`, and `enmap`
     * @param initialValue Starting value for the accumulator
     */
    public reduce(
      fn: (acc: V, val: V, key: string, enmap: this) => V,
      initialValue?: V,
    ): V;

    /**
     * Identical to
     * [Array.reduce()](https://developer.mozilla.org/en-US/docs/Web/JavaScript/Reference/Global_Objects/Array/reduce).
     * @param fn Function used to reduce, taking four arguments; `accumulator`, `currentValue`, `currentKey`, and `enmap`
     * @param initialValue Starting value for the accumulator
     */
    public reduce<R>(
      fn: (acc: R, val: V, key: string, enmap: this) => V,
      initialValue: R,
    ): R;

    /**
     * Creates an identical shallow copy of this Enmap.
     * @example
     * const newColl = someColl.clone();
     */
    public clone(): Enmap<V>;

    /**
     * Combines this Enmap with others into a new Enmap. None of the source Enmaps are modified.
     * @param enmaps Enmaps to merge
     * @example
     * const newColl = someColl.concat(someOtherColl, anotherColl, ohBoyAColl);
     */
    public concat(...enmaps: Enmap<V>[]): Enmap<V>;

    /**
     * Checks if this Enmap shares identical key-value pairings with another.
     * This is different to checking for equality using equal-signs, because
     * the Enmaps may be different objects, but contain the same data.
     * @param enmap Enmap to compare with
     * @returns Whether the Enmaps have identical contents
     */
    public equals(enmap: Enmap<V>): boolean;
  }
}<|MERGE_RESOLUTION|>--- conflicted
+++ resolved
@@ -90,15 +90,10 @@
    * A enhanced Map structure with additional utility methods.
    * Can be made persistent
    */
-<<<<<<< HEAD
-  export default class Enmap<V = any> extends AlmostMap<V> {
-=======
   export default class Enmap<
-    K extends string | number = string | number,
     V = any,
     SV = unknown,
-  > extends AlmostMap<K, V> {
->>>>>>> b8d0e531
+  > extends AlmostMap<V> {
     public readonly cloneLevel: 'none' | 'shallow' | 'deep';
     public readonly name: string;
     public readonly dataDir: string;
@@ -170,13 +165,8 @@
      * const myEnmap = new Enmap({name: "testing", fetchAll: false, autoFetch: true});
      */
     constructor(
-<<<<<<< HEAD
-      iterable?: Iterable<[string, V]> | string | EnmapOptions,
-      options?: EnmapOptions,
-=======
-      iterable?: Iterable<[K, V]> | string | EnmapOptions<V, SV>,
+      iterable?: Iterable<[string, V]> | string | EnmapOptions<V, SV>,
       options?: EnmapOptions<V, SV>,
->>>>>>> b8d0e531
     );
 
     /**
@@ -573,14 +563,10 @@
      *
      * @returns An array of initialized Enmaps.
      */
-<<<<<<< HEAD
-    public static multi<V>(names: string[], options?: EnmapOptions): Enmap<V>[];
-=======
-    public static multi<K extends string | number, V, SV>(
+    public static multi<V, SV>(
       names: string[],
       options?: EnmapOptions<V, SV>,
-    ): Enmap<K, V>[];
->>>>>>> b8d0e531
+    ): Enmap<V>[];
 
     /* INTERNAL (Private) METHODS */
 
