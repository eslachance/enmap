--- conflicted
+++ resolved
@@ -1,4 +1,3 @@
-<<<<<<< HEAD
 declare module 'enmap' {
   export interface EnmapOptions {
     name?: string;
@@ -36,7 +35,6 @@
   /*
    * see https://github.com/eslachance/enmap/issues/54
    */
-  //#region path types
   type Path<T, Key extends keyof T = keyof T> = Key extends string
     ? T[Key] extends Record<string, any>
       ?
@@ -56,7 +54,6 @@
     : P extends keyof T
     ? T[P]
     : never;
-  //#endregion
 
   /**
    * Hack to work around TypeScript's structural integrity requirement.
@@ -558,549 +555,6 @@
     private _readyCheck(): void;
 
     /*
-=======
-declare module "enmap" {
-    export interface EnmapOptions {
-        name?: string;
-        fetchAll?: boolean;
-        autoEnsure?: any;
-        autoFetch?: boolean;
-        dataDir?: string;
-        cloneLevel?: "none" | "shallow" | "deep";
-        polling?: boolean;
-        pollingInterval?: number;
-        ensureProps?: boolean;
-        wal?: boolean;
-        verbose?: (query: string) => void;
-    }
-
-    type MathOps =
-        'add'  | 'addition' | '+' |
-        'sub'  | 'subtract' | '-' |
-        'mult' | 'multiply' | '*' |
-        'div'  | 'divide'   | '/' |
-        'exp'  | 'exponent' | '^' |
-        'mod'  | 'modulo'   | '%';
-
-    /*
-     * see #54
-     */
-    //#region path types
-    type Path<T, Key extends keyof T = keyof T> = Key extends string
-        ? T[Key] extends Record<string, any>
-            ?
-                | `${Key}.${Path<T[Key], Exclude<keyof T[Key], keyof any[]>> & string}`
-                | `${Key}.${Exclude<keyof T[Key], keyof any[]> & string}`
-                | Key
-            : never
-        : never
-
-    type PathValue<T, P extends Path<T>> = P extends `${infer Key}.${infer Rest}`
-        ? Key extends keyof T
-            ? Rest extends Path<T[Key]>
-                ? PathValue<T[Key], Rest>
-                : never
-            : never
-        : P extends keyof T
-        ? T[P]
-        : never
-    //#endregion
-
-    /**
-     * Hack to work around TypeScript's structural integrity requirement.
-     * This is the Map<K, V> class without the delete method since Enmap returns this
-     * while the standard returns boolean.
-     */
-    class AlmostMap<K, V> {
-        readonly size: number;
-        readonly [Symbol.toStringTag]: "Map";
-
-        clear(): void;
-        forEach(
-            callbackfn: (value: V, key: K, map: Map<K, V>) => void,
-            thisArg?: any
-        ): void;
-
-        get(key: K): V | undefined;
-        has(key: K): boolean;
-        set(key: K, value: V): this;
-
-        entries(): IterableIterator<[K, V]>;
-        keys(): IterableIterator<K>;
-        values(): IterableIterator<V>;
-
-        [Symbol.iterator](): IterableIterator<[K, V]>;
-    }
-
-    /**
-     * A enhanced Map structure with additional utility methods.
-     * Can be made persistent
-     */
-    export default class Enmap<K extends string | number = string | number, V = any> extends AlmostMap<K, V> {
-        public readonly cloneLevel: "none" | "shallow" | "deep";
-        public readonly name: string;
-        public readonly dataDir: string;
-        public readonly fetchAll: boolean;
-        public readonly autoFetch: boolean;
-        public readonly autoEnsure: any;
-        public readonly defer: Promise<void>;
-        public readonly persistent: boolean;
-        public readonly pollingInterval: number;
-        public readonly polling: boolean;
-        public readonly isReady: boolean;
-        public readonly lastSync: Date;
-        public readonly ensureProps: boolean;
-        public readonly wal: boolean;
-        public readonly changedCB: (key: K, oldValue: V | undefined, newValue: V | undefined) => void;
-
-        private db: any;
-        private pool: any;
-        private ready: () => void;
-
-        /**
-         * Retrieves the number of rows in the database for this enmap, even if they aren't fetched.
-         * @return The number of rows in the database.
-         */
-        public readonly count: number;
-
-        /**
-         * Retrieves all the indexes (keys) in the database for this enmap, even if they aren't fetched.
-         * @return Array of all indexes (keys) in the enmap, cached or not.
-         */
-        public readonly indexes: string[];
-
-        /**
-         * Generates an automatic numerical key for inserting a new value.
-         * This is a "weak" method, it ensures the value isn't duplicated, but does not
-         * guarantee it's sequential (if a value is deleted, another can take its place).
-         * Useful for logging, but not much else.
-         * @example
-         * enmap.set(enmap.autonum, "This is a new value");
-         * @return The generated key number.
-         */
-        public readonly autonum: number;
-
-        /**
-         * Initializes a new Enmap, with options.
-         * @param iterable If iterable data, only valid in non-persistent enmaps.
-         * If this parameter is a string, it is assumed to be the enmap's name, which is a shorthand for adding a name in the options
-         * and making the enmap persistent.
-         * @param options Additional options for the enmap. See https://enmap.evie.codes/usage#enmap-options for details.
-         * @example
-         * const Enmap = require("enmap");
-         * // Non-persistent enmap:
-         * const inMemory = new Enmap();
-         *
-         * // Named, Persistent enmap with string option
-         * const myEnmap = new Enmap("testing");
-         *
-         * // Named, Persistent enmap with a few options:
-         * const myEnmap = new Enmap({name: "testing", fetchAll: false, autoFetch: true});
-         */
-        constructor(iterable?: Iterable<[K, V]> | string | EnmapOptions, options?: EnmapOptions);
-
-        /**
-         * Sets a value in Enmap.
-         * @param key Required. The key of the element to add to The Enmap.
-         * @param val Required. The value of the element to add to The Enmap.
-         * If the Enmap is persistent this value MUST be stringifiable as JSON.
-         * @example
-         * // Direct Value Examples
-         * enmap.set('simplevalue', 'this is a string');
-         * enmap.set('isEnmapGreat', true);
-         * enmap.set('TheAnswer', 42);
-         * enmap.set('IhazObjects', { color: 'black', action: 'paint', desire: true });
-         * enmap.set('ArraysToo', [1, "two", "tree", "foor"])
-         *
-         * @returns The enmap.
-         */
-        public set(key: K, val: V): this;
-
-        /**
-         * Sets a value in Enmap.
-         * @param key Required. The key of the element to add to The Enmap.
-         * @param val Required. The value of the element to add to The Enmap.
-         * If the Enmap is persistent this value MUST be stringifiable as JSON.
-         * @param path The path to the property to modify inside the value object or array.
-         * Can be a path with dot notation, such as "prop1.subprop2.subprop3"
-         * @example
-         * // Settings Properties
-         * enmap.set('IhazObjects', 'color', 'blue'); //modified previous object
-         * enmap.set('ArraysToo', 2, 'three'); // changes "tree" to "three" in array.
-         * @returns The enmap.
-         */
-        public set(key: K, val: any, path: string): this;
-
-        /**
-         * Update an existing object value in Enmap by merging new keys. **This only works on objects**, any other value will throw an error.
-         * Heavily inspired by setState from React's class components.
-         * This is very useful if you have many different values to update and don't want to have more than one .set(key, value, prop) lines.
-         * @param {string} key The key of the object to update.
-         * @param {*} valueOrFunction Either an object to merge with the existing value, or a function that provides the existing object
-         * and expects a new object as a return value. In the case of a straight value, the merge is recursive and will add any missing level.
-         * If using a function, it is your responsibility to merge the objects together correctly.
-         * @example
-         * // Define an object we're going to update
-         * enmap.set("obj", { a: 1, b: 2, c: 3 });
-         *
-         * // Direct merge
-         * enmap.update("obj", { d: 4, e: 5 });
-         * // obj is now { a: 1, b: 2, c: 3, d: 4, e: 5 }
-         *
-         * // Functional update
-         * enmap.update("obj", (previous) => ({
-         *   ...obj,
-         *   f: 6,
-         *   g: 7
-         * }));
-         * // this example takes heavy advantage of the spread operators.
-         * // More info: https://developer.mozilla.org/en-US/docs/Web/JavaScript/Reference/Operators/Spread_syntax
-         */
-        public update(key: string, valueOrFunction: any): any;
-
-        /**
-         * Retrieves a key from the enmap. If fetchAll is false, returns a promise.
-         * @param key The key to retrieve from the enmap.
-         * @param path Optional. The property to retrieve from the object or array.
-         * Can be a path with dot notation, such as "prop1.subprop2.subprop3"
-         * @example
-         * const myKeyValue = enmap.get("myKey");
-         * console.log(myKeyValue);
-         *
-         * const someSubValue = enmap.get("anObjectKey", "someprop.someOtherSubProp");
-         * @return The value for this key.
-         */
-        public get(key: K): V | undefined;
-        public get<P extends keyof V>(key: K, path: P): V[P] | undefined;
-        public get<P extends Path<V>>(key: K, path: P): PathValue<V, P> | undefined;
-        public get(key: K, path: string): unknown;
-
-        /**
-         * Fetches every key from the persistent enmap and loads them into the current enmap value.
-         * @return The enmap containing all values.
-         */
-        public fetchEverything(): this;
-
-        /**
-         * Force fetch one or more key values from the enmap. If the database has changed, that new value is used.
-         * @param keys A single key or array of keys to force fetch from the enmap database.
-         * @return The Enmap, including the new fetched values
-         */
-        public fetch(keys: K[]): this;
-
-        /**
-         * Force fetch one or more key values from the enmap. If the database has changed, that new value is used.
-         * @param key A single key to force fetch from the enmap database.
-         * @return The value.
-         */
-        public fetch(key: K): V;
-
-        /**
-         * Removes a key or keys from the cache - useful when disabling autoFetch.
-         * @param keyOrArrayOfKeys A single key or array of keys to remove from the cache.
-         * @returns the Enmap minus the evicted keys.
-         */
-        public evict(keyOrArrayOfKeys: K | K[]): this;
-
-        /**
-         * Function called whenever data changes within Enmap after the initial load.
-         * Can be used to detect if another part of your code changed a value in enmap and react on it.
-         * @example
-         * enmap.changed((keyName, oldValue, newValue) => {
-         *   console.log(`Value of ${keyName} has changed from: \n${oldValue}\nto\n${newValue});
-         * });
-         * @param cb A callback function that will be called whenever data changes in the enmap.
-         */
-        public changed(cb: (key: K, oldValue: V | undefined, newValue: V | undefined) => void): void;
-
-        /**
-         * Shuts down the database. WARNING: USING THIS MAKES THE ENMAP UNUSEABLE. You should
-         * only use this method if you are closing your entire application.
-         * Note that honestly I've never had to use this, shutting down the app without a close() is fine.
-         * @return The promise of the database closing operation.
-         */
-        public close(): Promise<void>;
-
-        /**
-         * Modify the property of a value inside the enmap, if the value is an object or array.
-         * This is a shortcut to loading the key, changing the value, and setting it back.
-         * @param key Required. The key of the element to add to The Enmap or array.
-         * This value MUST be a string or number.
-         * @param path Required. The property to modify inside the value object or array.
-         * Can be a path with dot notation, such as "prop1.subprop2.subprop3"
-         * @param val Required. The value to apply to the specified property.
-         * @returns The enmap.
-         */
-        public setProp(key: K, path: string, val: any): this;
-
-        /**
-         * Push to an array value in Enmap.
-         * @param key Required. The key of the array element to push to in Enmap.
-         * This value MUST be a string or number.
-         * @param val Required. The value to push to the array.
-         * @param path Optional. The path to the property to modify inside the value object or array.
-         * Can be a path with dot notation, such as "prop1.subprop2.subprop3"
-         * @param allowDupes Optional. Allow duplicate values in the array (default: false).
-         * @example
-         * // Assuming
-         * enmap.set("simpleArray", [1, 2, 3, 4]);
-         * enmap.set("arrayInObject", {sub: [1, 2, 3, 4]});
-         *
-         * enmap.push("simpleArray", 5); // adds 5 at the end of the array
-         * enmap.push("arrayInObject", "five", "sub"); adds "five" at the end of the sub array
-         * @returns The enmap.
-         */
-        public push(key: K, val: any, path?: string, allowDupes?: boolean): this;
-
-        /**
-         * Push to an array element inside an Object or Array element in Enmap.
-         * @param key Required. The key of the element.
-         * This value MUST be a string or number.
-         * @param path Required. The name of the array property to push to.
-         * Can be a path with dot notation, such as "prop1.subprop2.subprop3"
-         * @param val Required. The value push to the array property.
-         * @param allowDupes Allow duplicate values in the array (default: false).
-         * @returns The enmap.
-         */
-        public pushIn(key: K, path: string, val: any, allowDupes?: boolean): this;
-
-        // AWESOME MATHEMATICAL METHODS
-
-        /**
-         * Executes a mathematical operation on a value and saves it in the enmap.
-         * @param key The enmap key on which to execute the math operation.
-         * @param operation Which mathematical operation to execute. Supports most
-         * math ops: =, -, *, /, %, ^, and english spelling of those operations.
-         * @param operand The right operand of the operation.
-         * @param path Optional. The property path to execute the operation on, if the value is an object or array.
-         * @example
-         * // Assuming
-         * points.set("number", 42);
-         * points.set("numberInObject", {sub: { anInt: 5 }});
-         *
-         * points.math("number", "/", 2); // 21
-         * points.math("number", "add", 5); // 26
-         * points.math("number", "modulo", 3); // 2
-         * points.math("numberInObject", "+", 10, "sub.anInt");
-         *
-         * @returns The enmap.
-         */
-        public math(key: K, operation: MathOps, operand: number, path?: string): this;
-
-        /**
-         * Increments a key's value or property by 1. Value must be a number, or a path to a number.
-         * @param key The enmap key where the value to increment is stored.
-         * @param path Optional. The property path to increment, if the value is an object or array.
-         * @example
-         * // Assuming
-         * points.set("number", 42);
-         * points.set("numberInObject", {sub: { anInt: 5 }});
-         *
-         * points.inc("number"); // 43
-         * points.inc("numberInObject", "sub.anInt"); // {sub: { anInt: 6 }}
-         * @returns The enmap.
-         */
-        public inc(key: K, path?: string): this;
-
-        /**
-         * Decrements a key's value or property by 1. Value must be a number, or a path to a number.
-         * @param key The enmap key where the value to decrement is stored.
-         * @param path Optional. The property path to decrement, if the value is an object or array.
-         * @example
-         * // Assuming
-         * points.set("number", 42);
-         * points.set("numberInObject", {sub: { anInt: 5 }});
-         *
-         * points.dec("number"); // 41
-         * points.dec("numberInObject", "sub.anInt"); // {sub: { anInt: 4 }}
-         * @returns The enmap.
-         */
-        public dec(key: K, path?: string): this;
-
-        /**
-         * Returns the specific property within a stored value. If the key does not exist or the value is not an object, throws an error.
-         * @param key Required. The key of the element to get from The Enmap.
-         * @param path Required. The property to retrieve from the object or array.
-         * Can be a path with dot notation, such as "prop1.subprop2.subprop3"
-         * @return The value of the property obtained.
-         */
-        public getProp(key: K, path: string): any;
-
-        /**
-         * Returns the key's value, or the default given, ensuring that the data is there.
-         * This is a shortcut to "if enmap doesn't have key, set it, then get it" which is a very common pattern.
-         * @param key Required. The key you want to make sure exists.
-         * @param defaultValue Required. The value you want to save in the database and return as default.
-         * @param path Optional. If presents, ensures both the key exists as an object, and the full path exists.
-         * Can be a path with dot notation, such as "prop1.subprop2.subprop3"
-         * @example
-         * // Simply ensure the data exists (for using property methods):
-         * enmap.ensure("mykey", {some: "value", here: "as an example"});
-         * enmap.has("mykey"); // always returns true
-         * enmap.get("mykey", "here") // returns "as an example";
-         *
-         * // Get the default value back in a variable:
-         * const settings = mySettings.ensure("1234567890", defaultSettings);
-         * console.log(settings) // enmap's value for "1234567890" if it exists, otherwise the defaultSettings value.
-         * @return The value from the database for the key, or the default value provided for a new key.
-         */
-        public ensure(key: K, defaultValue: V, path?: string): V;
-
-        /* BOOLEAN METHODS THAT CHECKS FOR THINGS IN ENMAP */
-
-        /**
-         * Returns whether or not the key exists in the Enmap.
-         * @param key Required. The key of the element to add to The Enmap or array.
-         * This value MUST be a string or number.
-         * @param path Optional. The property to verify inside the value object or array.
-         * Can be a path with dot notation, such as "prop1.subprop2.subprop3"
-         * @example
-         * if(enmap.has("myKey")) {
-         *   // key is there
-         * }
-         *
-         * if(!enmap.has("myOtherKey", "oneProp.otherProp.SubProp")) return false;
-         */
-        public has(key: K, path?: string): boolean;
-
-        /**
-         * Returns whether or not the property exists within an object or array value in enmap.
-         * @param key Required. The key of the element to check in the Enmap or array.
-         * @param path Required. The property to verify inside the value object or array.
-         * Can be a path with dot notation, such as "prop1.subprop2.subprop3"
-         * @return Whether the property exists.
-         */
-        public hasProp(key: K, path: string): boolean;
-
-        /**
-         * Deletes a key in the Enmap.
-         * Note: Does not return a boolean, unlike the standard Map.
-         * @param key Required. The key of the element to delete from The Enmap.
-         * @param path Optional. The name of the property to remove from the object.
-         * Can be a path with dot notation, such as "prop1.subprop2.subprop3"
-         * @returns The enmap.
-         */
-        public delete(key: K, path?: string): this;
-
-        /**
-         * Delete a property from an object or array value in Enmap.
-         * @param key Required. The key of the element to delete the property from in Enmap.
-         * @param path Required. The name of the property to remove from the object.
-         * Can be a path with dot notation, such as "prop1.subprop2.subprop3"
-         */
-        public deleteProp(key: K, path: string): void;
-
-        /**
-         * Deletes everything from the enmap. If persistent, clears the database of all its data for this table.
-         */
-        public deleteAll(): void;
-
-        public clear(): void;
-
-        /**
-         * Remove a value in an Array or Object element in Enmap. Note that this only works for
-         * values, not keys. Complex values such as objects and arrays will not be removed this way.
-         * @param key Required. The key of the element to remove from in Enmap.
-         * This value MUST be a string or number.
-         * @param val Required. The value to remove from the array or object.
-         * @param path Optional. The name of the array property to remove from.
-         * Can be a path with dot notation, such as "prop1.subprop2.subprop3".
-         * If not presents, removes directly from the value.
-         * @returns The enmap.
-         */
-        public remove(key: K, val: V, path?: string): this;
-
-        /**
-         * Remove a value from an Array or Object property inside an Array or Object element in Enmap.
-         * Confusing? Sure is.
-         * @param key Required. The key of the element.
-         * This value MUST be a string or number.
-         * @param path Required. The name of the array property to remove from.
-         * Can be a path with dot notation, such as "prop1.subprop2.subprop3"
-         * @param val Required. The value to remove from the array property.
-         * @returns The enmap.
-         */
-        public removeFrom(key: K, path: string, val: any): this;
-
-        /**
-         * Initialize multiple Enmaps easily.
-         * @param names Array of strings. Each array entry will create a separate enmap with that name.
-         * @param options Options object to pass to the provider. See provider documentation for its options.
-         * @example
-         * // Using local variables and the mongodb provider.
-         * const Enmap = require('enmap');
-         * const { settings, tags, blacklist } = Enmap.multi(['settings', 'tags', 'blacklist']);
-         *
-         * // Attaching to an existing object (for instance some API's client)
-         * const Enmap = require("enmap");
-         * Object.assign(client, Enmap.multi(["settings", "tags", "blacklist"]));
-         *
-         * @returns An array of initialized Enmaps.
-         */
-        public static multi<K extends string | number, V>(names: string[], options?: EnmapOptions): Enmap<K, V>[];
-
-        /* INTERNAL (Private) METHODS */
-
-        /**
-         * Internal Method. Initializes the enmap depending on given values.
-         * @param pool In order to set data to the Enmap, one must be provided.
-         * @returns Returns the defer promise to await the ready state.
-         */
-        private _init(pool: any): Promise<void>;
-
-        /**
-         * INTERNAL method to verify the type of a key or property
-         * Will THROW AN ERROR on wrong type, to simplify code.
-         * @param key Required. The key of the element to check
-         * @param type Required. The javascript constructor to check
-         * @param path Optional. The dotProp path to the property in the object enmap.
-         */
-        private _check(key: K, type: string, path?: string): void;
-
-        /**
-         * INTERNAL method to execute a mathematical operation. Cuz... javascript.
-         * And I didn't want to import mathjs!
-         * @param base the lefthand operand.
-         * @param op the operation.
-         * @param opand the righthand operand.
-         * @return the result.
-         */
-        private _mathop(base: number, op: string, opand: number): number;
-
-        /**
-         * Internal method used to validate persistent enmap names (valid Windows filenames)
-         */
-        private _validateName(): void;
-
-        /**
-         * Internal Method. Verifies if a key needs to be fetched from the database.
-         * If persistent enmap and autoFetch is on, retrieves the key.
-         * @param key The key to check or fetch.
-         */
-        private _fetchCheck(key: K, force?: boolean): void;
-
-        /**
-         * Internal Method. Parses JSON data.
-         * Reserved for future use (logical checking)
-         * @param data The data to check/parse
-         * @returns An object or the original data.
-         */
-        private _parseData(data: any): any;
-
-        /**
-         * Internal Method. Clones a value or object with the enmap's set clone level.
-         * @param data The data to clone.
-         * @return The cloned value.
-         */
-        private _clone(data: any): any;
-
-        /**
-         * Internal Method. Verifies that the database is ready, assuming persistence is used.
-         */
-        private _readyCheck(): void;
-
-        /*
->>>>>>> f0dddd33
         BELOW IS DISCORD.JS COLLECTION CODE
         Per notes in the LICENSE file, this project contains code from Amish Shah's Discord.js
         library. The code is from the Collections object, in discord.js version 11.
