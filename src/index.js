--- conflicted
+++ resolved
@@ -1015,11 +1015,7 @@
    * The array will only be reconstructed if an item is added to or removed from the Enmap,
    * or if you change the length of the array itself. If you don't want this caching behaviour,
    * use `Array.from(enmap.keys())` instead.
-<<<<<<< HEAD
-   * @returns {Array}
-=======
    * @returns {Array<string | number>}
->>>>>>> 1d51b84a
    */
   keyArray() {
     return Array.from(this.keys());
@@ -1117,20 +1113,12 @@
    * [Array.findIndex()](https://developer.mozilla.org/en-US/docs/Web/JavaScript/Reference/Global_Objects/Array/findIndex).
    * @param {string|Function} propOrFn The property to test against, or the function to test with
    * @param {*} [value] The expected value - only applicable and required if using a property for the first argument
-<<<<<<< HEAD
-   * @returns {*}
-=======
    * @returns {string|number}
->>>>>>> 1d51b84a
    * @example
    * enmap.findKey('username', 'Bob');
    * @example
    * enmap.findKey(val => val.username === 'Bob');
    */
-<<<<<<< HEAD
-=======
-  /* eslint-enable max-len */
->>>>>>> 1d51b84a
   findKey(propOrFn, value) {
     if (typeof propOrFn === 'string') {
       if (typeof value === 'undefined') throw new Error('Value must be specified.');
