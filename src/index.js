--- conflicted
+++ resolved
@@ -42,11 +42,7 @@
 
   /**
    * Initializes a new Enmap, with options.
-<<<<<<< HEAD
-   * @param {Object} options Options for the enmap. See https://enmap.evie.codes/usage#enmap-options for details.
-=======
-   * @param {Object} [options] Options for the enmap. See https://enmap.evie.dev/usage#enmap-options for details.
->>>>>>> dc309cc6
+   * @param {Object} options Options for the enmap. See https://enmap.evie.dev/usage#enmap-options for details.
 
    * @param {string} options.name The name of the enmap. Represents its table name in sqlite. Unless inMemory is set to true, the enmap will be persisted to disk.
 
