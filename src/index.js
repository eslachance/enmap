// Lodash should probably be a core lib but hey, it's useful!
const _ = require('lodash');

// Custom error codes with stack support.
const Err = require('./error.js');

// Native imports
const { resolve, sep } = require('path');
const fs = require('fs');

// Package.json
const pkgdata = require('../package.json');

// Symbols are used to create "private" methods.
// https://medium.com/front-end-hacking/private-methods-in-es6-and-writing-your-own-db-b2e30866521f
const _mathop = Symbol('mathop');
const _check = Symbol('check');
const _validateName = Symbol('validateName');
const _fetchCheck = Symbol('fetchCheck');
const _parseData = Symbol('parseData');
const _readyCheck = Symbol('readyCheck');
const _clone = Symbol('clone');
const _init = Symbol('init');
const _defineSetting = Symbol('_defineSetting');

/**
 * A enhanced Map structure with additional utility methods.
 * Can be made persistent
 * @extends {Map}
 */
class Enmap extends Map {

  /**
   * Initializes a new Enmap, with options.
   * @param {iterable|string} iterable If iterable data, only valid in non-persistent enmaps.
   * If this parameter is a string, it is assumed to be the enmap's name, which is a shorthand for adding a name in the options
   * and making the enmap persistent.
   * @param {Object} options Additional options for the enmap. See https://enmap.evie.codes/usage#enmap-options for details.
   * @param {string} options.name The name of the enmap. Represents its table name in sqlite. If present, the enmap is persistent.
   * If no name is given, the enmap is memory-only and is not saved in the database. As a shorthand, you may use a string for the name
   * instead of the options (see example).
   * @param {boolean} options.fetchAll Defaults to `true`. When enabled, will automatically fetch any key that's requested using get,
   * getProp, etc. This is a "syncroneous" operation, which means it doesn't need any of this promise or callback use.
   * @param {string} options.dataDir Defaults to `./data`. Determines where the sqlite files will be stored. Can be relative
   * (to your project root) or absolute on the disk. Windows users , remember to escape your backslashes!
   * @param {string} options.cloneLevel Defaults to deep. Determines how objects and arrays are treated when inserting and retrieving from the database.
   * See https://enmap.evie.codes/usage#enmap-options for more details on this option.
   * @param {boolean} options.polling defaults to `false`. Determines whether Enmap will attempt to retrieve changes from the database on a regular interval.
   * This means that if another Enmap in another process modifies a value, this change will be reflected in ALL enmaps using the polling feature.
   * @param {string} options.pollingInterval defaults to `1000`, polling every second. Delay in milliseconds to poll new data from the database.
   * The shorter the interval, the more CPU is used, so it's best not to lower this. Polling takes about 350-500ms if no data is found, and time will
   * grow with more changes fetched. In my tests, 15 rows took a little more than 1 second, every second.
   * @param {boolean} options.ensureProps defaults to `false`. If enabled and the value in the enmap is an object, using ensure() will also ensure that
   * every property present in the default object will be added to the value, if it's absent. See ensure API reference for more information.
   * @param {boolean} options.strictType defaults to `false`. If enabled, locks the enmap to the type of the first value written to it (such as Number or String or Object).
   * Do not enable this option if your enmap contains different types of value or the enmap will fail to load.
   * @param {string} options.typeLock Only used if strictType is enabled. Defines an initial type for every value entered in the enmap. If no value is
   * provided, the first value written to enmap will determine its typeLock. Must be a valid JS Primitive name, such as String, Number, Object, Array.
   * @example
   * const Enmap = require("enmap");
   * // Non-persistent enmap:
   * const inMemory = new Enmap();
   *
   * // Named, Persistent enmap with string option
   * const myEnmap = new Enmap("testing");
   *
   * // Named, Persistent enmap with a few options:
   * const myEnmap = new Enmap({name: "testing", fetchAll: false, autoFetch: true});
   */
  constructor(iterable, options = {}) {
    if (typeof iterable === 'string') {
      options.name = iterable;
      iterable = null;
    }
    if (!iterable || typeof iterable[Symbol.iterator] !== 'function') {
      options = iterable || options;
      iterable = null;
    }
    super();

    let cloneLevel;
    if (options.cloneLevel) {
      const accepted = ['none', 'shallow', 'deep'];
      if (!accepted.includes(options.cloneLevel)) throw new Err('Unknown Clone Level. Options are none, shallow, deep. Default is deep.', 'EnmapOptionsError');
      cloneLevel = options.cloneLevel; // eslint-disable-line prefer-destructuring
    } else {
      cloneLevel = 'deep';
    }

    // Object.defineProperty ensures that the property is "hidden" when outputting
    // the enmap in console. Only actual map entries are shown using this method.
    this[_defineSetting]('cloneLevel', 'String', true, cloneLevel);

    if (options.name) {
      // better-sqlite-pool is better than directly using better-sqlite3 for multi-process purposes.
      // required only here because otherwise non-persistent database still need to install it!
      const { Pool } = require('better-sqlite-pool');
      this[_defineSetting]('persistent', 'Boolean', false, true);

      // Initialize this property, to prepare for a possible destroy() call.
      // This is completely ignored in all situations except destroying the enmap.
      this[_defineSetting]('isDestroyed', 'Boolean', true, false);

      // Define the data directory where the enmap is stored.
      if (!options.dataDir) {
        if (!fs.existsSync('./data')) {
          fs.mkdirSync('./data');
        }
      }

      const dataDir = resolve(process.cwd(), options.dataDir || 'data');
      const pool = new Pool(`${dataDir}${sep}enmap.sqlite`);

      // [_defineSetting](name, type, writable, defaultValue [, value]) {

      this[_defineSetting]('name', 'String', true, options.name);
      this[_defineSetting]('dataDir', 'String', false, dataDir);
      this[_defineSetting]('fetchAll', 'Boolean', true, true, options.fetchAll);
      this[_defineSetting]('pool', 'Pool', true, pool);
      this[_defineSetting]('autoFetch', 'Boolean', true, true, options.autoFetch);
      this[_defineSetting]('ensureProps', 'Boolean', true, false, options.ensureProps);
      this[_defineSetting]('strictType', 'Boolean', true, false, options.strictType);
      Object.defineProperty(this, 'typeLock', {
        value: options.typeLock || null,
        writable: true,
        enumerable: false,
        configurable: false
      });
      this[_defineSetting]('polling', 'Boolean', true, false, options.polling);
      this[_defineSetting]('pollingInterval', 'Number', true, 1000, options.pollingInterval);
      this[_defineSetting]('defer', 'Promise', true, new Promise((res) =>
        this[_defineSetting]('ready', 'Function', false, res))
      );

      this[_validateName]();
      this[_init](pool);
    } else {
      this[_defineSetting]('name', 'String', true, 'MemoryEnmap');
      this[_defineSetting]('isReady', 'Boolean', true, true);
    }

    if (iterable) {
      if (options.name) {
        console.log(`Iterable ignored for persistent Enmap ${options.name}`);
      } else {
        for (const [key, value] of iterable) {
          this.set(key, value);
        }
      }
    }
  }

  /**
   * Sets a value in Enmap.
   * @param {string|number} key Required. The key of the element to add to The Enmap.
   * @param {*} val Required. The value of the element to add to The Enmap.
   * If the Enmap is persistent this value MUST be stringifiable as JSON.
   * @param {string} path Optional. The path to the property to modify inside the value object or array.
   * Can be a path with dot notation, such as "prop1.subprop2.subprop3"
   * @example
   * // Direct Value Examples
   * enmap.set('simplevalue', 'this is a string');
   * enmap.set('isEnmapGreat', true);
   * enmap.set('TheAnswer', 42);
   * enmap.set('IhazObjects', { color: 'black', action: 'paint', desire: true });
   * enmap.set('ArraysToo', [1, "two", "tree", "foor"])
   *
   * // Settings Properties
   * enmap.set('IhazObjects', 'color', 'blue'); //modified previous object
   * enmap.set('ArraysToo', 2, 'three'); // changes "tree" to "three" in array.
   * @returns {Enmap} The enmap.
   */
  set(key, val, path = null) {
    this[_readyCheck]();
    if (_.isNil(key) || !['String', 'Number'].includes(key.constructor.name)) {
      throw new Err('Enmap require keys to be strings or numbers.', 'EnmapKeyTypeError');
    }
    key = key.toString();
    this[_fetchCheck](key);
    let data = super.get(key);
    const oldValue = super.has(key) ? this[_clone](data) : null;
    if (!_.isNil(path)) {
      if (_.isNil(data)) data = {};
      _.set(data, path, val);
    } else {
      // New 4.6.0: typecheck
      if (this.strictType) {
        if (!this.typeLock) {
          this[_defineSetting]('typeLock', 'String', true, val.constructor.name);
        } else if (data && data.constructor.name !== val.constructor.name) {
          throw new Err(`Enmap "${this.name}" requires data to be of type "${data.constructor.name}" (got: "${val.constructor.name}" instead)`, 'EnmapStrictDataError');
        } else if (!data && this.typeLock !== val.constructor.name) {
          throw new Err(`Enmap "${this.name}" requires data to be of type "${this.typeLock}" (got: "${val.constructor.name}" instead)`, 'EnmapStrictDataError');
        }
      }
      // end new
      data = val;
    }
    if (_.isFunction(this.changedCB)) {
      this.changedCB(key, oldValue, data);
    }
    if (this.persistent) {
      this.db.prepare(`INSERT OR REPLACE INTO ${this.name} (key, value) VALUES (?, ?);`).run(key, JSON.stringify(data));
      if (this.polling) {
        this.db.prepare(`INSERT INTO 'internal::changes::${this.name}' (type, key, value, timestamp, pid) VALUES (?, ?, ?, ?, ?);`).run('insert', key, JSON.stringify(data), Date.now(), process.pid);
      }
    }
    return super.set(key, this[_clone](data));
  }

  /**
   * Retrieves a key from the enmap. If fetchAll is false, returns a promise.
   * @param {string|number} key The key to retrieve from the enmap.
   * @param {string} path Optional. The property to retrieve from the object or array.
   * Can be a path with dot notation, such as "prop1.subprop2.subprop3"
   * @example
   * const myKeyValue = enmap.get("myKey");
   * console.log(myKeyValue);
   *
   * const someSubValue = enmap.get("anObjectKey", "someprop.someOtherSubProp");
   * @return {*} The value for this key.
   */
  get(key, path = null) {
    this[_readyCheck]();
<<<<<<< HEAD
    if (_.isNil(key)) return null;
=======
    if(_.isNil(key)) return null;
>>>>>>> cb89e2a0
    this[_fetchCheck](key);
    key = key.toString();
    if (!_.isNil(path)) {
      this[_check](key, ['Object', 'Array']);
      const data = super.get(key);
      return _.get(data, path);
    }
    const data = super.get(key);
    return this[_clone](data);
  }

  /**
   * Retrieves the number of rows in the database for this enmap, even if they aren't fetched.
   * @return {integer} The number of rows in the database.
   */
  get count() {
    const data = this.db.prepare(`SELECT count(*) FROM '${this.name}';`).get();
    return data['count(*)'];
  }

  /**
   * Retrieves all the indexes (keys) in the database for this enmap, even if they aren't fetched.
   * @return {array<string>} Array of all indexes (keys) in the enmap, cached or not.
   */
  get indexes() {
    const rows = this.db.prepare(`SELECT key FROM '${this.name}';`).all();
    return rows.map(row => row.key);
  }

  /**
   * Migrates an Enmap from version 3 or lower to a Version 4 enmap, which is locked to sqlite backend only.
   * This migration MUST be executed in version 3.1.4 of Enmap, along with appropriate providers.
   * See https://enmap.evie.codes/install/upgrade for more details.
   */
  static async migrate() {
    throw new Err('PLEASE DOWNGRADE TO ENMAP@3.1.4 TO USE THE MIGRATE TOOL', 'EnmapMigrationError');
  }

  /**
   * Fetches every key from the persistent enmap and loads them into the current enmap value.
   * @return {Enmap} The enmap containing all values.
   */
  fetchEverything() {
    this[_readyCheck]();
    const rows = this.db.prepare(`SELECT * FROM ${this.name};`).all();
    for (const row of rows) {
      const val = this[_parseData](row.value);
      if (this.strictType && !this.typeLock) {
        this[_defineSetting]('typeLock', 'String', true, val.constructor.name);
      } else if (this.strictType && this.typeLock && val.constructor.name !== this.typeLock) {
        throw new Err(`Enmap "${this.name}" requires data to be of type "${this.typeLock}" (found: "${val.constructor.name}" in database instead)`, 'EnmapStrictDataError');
      }
      super.set(row.key, val);
    }
    return this;
  }

  /**
   * Force fetch one or more key values from the enmap. If the database has changed, that new value is used.
   * @param {string|number|Array<string|number>} keyOrKeys A single key or array of keys to force fetch from the enmap database.
   * @return {Enmap|*} The Enmap, including the new fetched values, or the value in case the function argument is a single key.
   */
  fetch(keyOrKeys) {
    this[_readyCheck]();
    if (_.isArray(keyOrKeys)) {
      const data = this.db.prepare(`SELECT * FROM ${this.name} WHERE key IN (${'?, '.repeat(keyOrKeys.length).slice(0, -2)})`).all(keyOrKeys);
      for (const row of data) {
        super.set(row.key, this[_parseData](row.value));
      }
      return this;
    } else {
      const data = this.db.prepare(`SELECT * FROM ${this.name} WHERE key = ?;`).get(keyOrKeys);
      if (!data) return null;
      super.set(keyOrKeys, this[_parseData](data.value));
      return this[_parseData](data.value);
    }
  }

  /**
   * Removes a key or keys from the cache - useful when disabling autoFetch.
   * @param {string|number|Array<string|number>} keyOrArrayOfKeys A single key or array of keys to remove from the cache.
   * @returns {Enmap} The enmap minus the evicted keys.
   */
  evict(keyOrArrayOfKeys) {
    if (_.isArray(keyOrArrayOfKeys)) {
      keyOrArrayOfKeys.forEach(key => super.delete(key));
    } else {
      super.delete(keyOrArrayOfKeys);
    }
    return this;
  }

  /**
   * Generates an automatic numerical key for inserting a new value.
   * This is a "weak" method, it ensures the value isn't duplicated, but does not
   * guarantee it's sequential (if a value is deleted, another can take its place).
   * Useful for logging, but not much else.
   * @example
   * enmap.set(enmap.autonum, "This is a new value");
   * @return {number} The generated key number.
   */
  get autonum() {
    let { lastnum } = this.db.prepare("SELECT lastnum FROM 'internal::autonum' WHERE enmap = ?").get(this.name);
    lastnum++;
    this.db.prepare("INSERT OR REPLACE INTO 'internal::autonum' (enmap, lastnum) VALUES (?, ?)").run(this.name, lastnum);
    return lastnum;
  }

  /**
   * Function called whenever data changes within Enmap after the initial load.
   * Can be used to detect if another part of your code changed a value in enmap and react on it.
   * @example
   * enmap.changed((keyName, oldValue, newValue) => {
   *   console.log(`Value of ${keyName} has changed from: \n${oldValue}\nto\n${newValue});
   * });
   * @param {Function} cb A callback function that will be called whenever data changes in the enmap.
   */
  changed(cb) {
    this.changedCB = cb;
  }

  /**
   * Shuts down the database. WARNING: USING THIS MAKES THE ENMAP UNUSEABLE. You should
   * only use this method if you are closing your entire application.
   * Note that honestly I've never had to use this, shutting down the app without a close() is fine.
   * @return {Promise<*>} The promise of the database closing operation.
   */
  close() {
    this[_readyCheck]();
    return this.pool.close();
  }


  /**
   * Modify the property of a value inside the enmap, if the value is an object or array.
   * This is a shortcut to loading the key, changing the value, and setting it back.
   * @param {string|number} key Required. The key of the element to add to The Enmap or array.
   * This value MUST be a string or number.
   * @param {string} path Required. The property to modify inside the value object or array.
   * Can be a path with dot notation, such as "prop1.subprop2.subprop3"
   * @param {*} val Required. The value to apply to the specified property.
   * @returns {Enmap} The enmap.
   */
  setProp(key, path, val) {
    this[_readyCheck]();
    if (_.isNil(path)) throw new Err(`No path provided to set a property in "${key}" of enmap "${this.name}"`, 'EnmapPathError');
    return this.set(key, val, path);
  }

  /**
   * Push to an array value in Enmap.
   * @param {string|number} key Required. The key of the array element to push to in Enmap.
   * This value MUST be a string or number.
   * @param {*} val Required. The value to push to the array.
   * @param {string} path Optional. The path to the property to modify inside the value object or array.
   * Can be a path with dot notation, such as "prop1.subprop2.subprop3"
   * @param {boolean} allowDupes Optional. Allow duplicate values in the array (default: false).
   * @example
   * // Assuming
   * enmap.set("simpleArray", [1, 2, 3, 4]);
   * enmap.set("arrayInObject", {sub: [1, 2, 3, 4]});
   *
   * enmap.push("simpleArray", 5); // adds 5 at the end of the array
   * enmap.push("arrayInObject", "five", "sub"); adds "five" at the end of the sub array
   * @returns {Enmap} The enmap.
   */
  push(key, val, path = null, allowDupes = false) {
    this[_readyCheck]();
    this[_fetchCheck](key);
    this[_check](key, 'Array', path);
    const data = super.get(key);
    if (!_.isNil(path)) {
      const propValue = _.get(data, path);
      if (!allowDupes && propValue.indexOf(val) > -1) return this;
      propValue.push(val);
      _.set(data, path, propValue);
    } else {
      if (!allowDupes && data.indexOf(val) > -1) return this;
      data.push(val);
    }
    return this.set(key, data);
  }

  /**
   * Push to an array element inside an Object or Array element in Enmap.
   * @param {string|number} key Required. The key of the element.
   * This value MUST be a string or number.
   * @param {string} path Required. The name of the array property to push to.
   * Can be a path with dot notation, such as "prop1.subprop2.subprop3"
   * @param {*} val Required. The value push to the array property.
   * @param {boolean} allowDupes Allow duplicate values in the array (default: false).
   * @returns {Enmap} The enmap.
   */
  pushIn(key, path, val, allowDupes = false) {
    this[_readyCheck]();
    this[_fetchCheck](key);
    if (_.isNil(path)) throw new Err(`No path provided to push a value in "${key}" of enmap "${this.name}"`, 'EnmapPathError');
    return this.push(key, val, path, allowDupes);
  }

  // AWESOME MATHEMATICAL METHODS

  /**
   * Executes a mathematical operation on a value and saves it in the enmap.
   * @param {string|number} key The enmap key on which to execute the math operation.
   * @param {string} operation Which mathematical operation to execute. Supports most
   * math ops: =, -, *, /, %, ^, and english spelling of those operations.
   * @param {number} operand The right operand of the operation.
   * @param {string} path Optional. The property path to execute the operation on, if the value is an object or array.
   * @example
   * // Assuming
   * points.set("number", 42);
   * points.set("numberInObject", {sub: { anInt: 5 }});
   *
   * points.math("number", "/", 2); // 21
   * points.math("number", "add", 5); // 26
   * points.math("number", "modulo", 3); // 2
   * points.math("numberInObject", "+", 10, "sub.anInt");
   *
   * @returns {Enmap} The enmap.
   */
  math(key, operation, operand, path = null) {
    this[_readyCheck]();
    this[_fetchCheck](key);
    this[_check](key, 'Number', path);
    if (_.isNil(path)) {
      if (operation === 'random' || operation === 'rand') {
        return this.set(key, Math.round(Math.random() * operand));
      }
      return this.set(key, this[_mathop](this.get(key), operation, operand));
    } else {
      const data = this.get(key);
      const propValue = _.get(data, path);
      if (operation === 'random' || operation === 'rand') {
        return this.set(key, Math.round(Math.random() * propValue), path);
      }
      return this.set(key, this[_mathop](propValue, operation, operand), path);
    }
  }

  /**
   * Increments a key's value or property by 1. Value must be a number, or a path to a number.
   * @param {string|number} key The enmap key where the value to increment is stored.
   * @param {string} path Optional. The property path to increment, if the value is an object or array.
   * @example
   * // Assuming
   * points.set("number", 42);
   * points.set("numberInObject", {sub: { anInt: 5 }});
   *
   * points.inc("number"); // 43
   * points.inc("numberInObject", "sub.anInt"); // {sub: { anInt: 6 }}
   * @returns {Enmap} The enmap.
   */
  inc(key, path = null) {
    this[_readyCheck]();
    this[_check](key, 'Number', path);
    if (_.isNil(path)) {
      let val = this.get(key);
      return this.set(key, ++val);
    } else {
      const data = this.get(key);
      let propValue = _.get(data, path);
      _.set(data, path, ++propValue);
      return this.set(key, data);
    }
  }

  /**
   * Decrements a key's value or property by 1. Value must be a number, or a path to a number.
   * @param {string|number} key The enmap key where the value to decrement is stored.
   * @param {string} path Optional. The property path to decrement, if the value is an object or array.
   * @example
   * // Assuming
   * points.set("number", 42);
   * points.set("numberInObject", {sub: { anInt: 5 }});
   *
   * points.dec("number"); // 41
   * points.dec("numberInObject", "sub.anInt"); // {sub: { anInt: 4 }}
   * @returns {Enmap} The enmap.
   */
  dec(key, path = null) {
    this[_readyCheck]();
    this[_check](key, 'Number', path);
    if (_.isNil(path)) {
      let val = this.get(key);
      return this.set(key, --val);
    } else {
      const data = this.get(key);
      let propValue = _.get(data, path);
      _.set(data, path, --propValue);
      return this.set(key, data);
    }
  }

  /**
   * Returns the specific property within a stored value. If the key does not exist or the value is not an object, throws an error.
   * @param {string|number} key Required. The key of the element to get from The Enmap.
   * @param {string} path Required. The property to retrieve from the object or array.
   * Can be a path with dot notation, such as "prop1.subprop2.subprop3"
   * @return {*} The value of the property obtained.
   */
  getProp(key, path) {
    this[_readyCheck]();
    this[_fetchCheck](key);
    if (_.isNil(path)) throw new Err(`No path provided to get a property from "${key}" of enmap "${this.name}"`, 'EnmapPathError');
    return this.get(key, path);
  }

  /**
   * Returns the key's value, or the default given, ensuring that the data is there.
   * This is a shortcut to "if enmap doesn't have key, set it, then get it" which is a very common pattern.
   * @param {string|number} key Required. The key you want to make sure exists.
   * @param {*} defaultValue Required. The value you want to save in the database and return as default.
   * @param {string} path Optional. If presents, ensures both the key exists as an object, and the full path exists.
   * Can be a path with dot notation, such as "prop1.subprop2.subprop3"
   * @example
   * // Simply ensure the data exists (for using property methods):
   * enmap.ensure("mykey", {some: "value", here: "as an example"});
   * enmap.has("mykey"); // always returns true
   * enmap.get("mykey", "here") // returns "as an example";
   *
   * // Get the default value back in a variable:
   * const settings = mySettings.ensure("1234567890", defaultSettings);
   * console.log(settings) // enmap's value for "1234567890" if it exists, otherwise the defaultSettings value.
   * @return {*} The value from the database for the key, or the default value provided for a new key.
   */
  ensure(key, defaultValue, path = null) {
    this[_readyCheck]();
    this[_fetchCheck](key);
    if (_.isNil(defaultValue)) throw new Err(`No default value provided on ensure method for "${key}" in "${this.name}"`, 'EnmapArgumentError');
    const clonedValue = this[_clone](defaultValue);
    if (!_.isNil(path)) {
      if (this.ensureProps) this.ensure(key, {});
      if (!super.has(key)) throw new Err(`Key "${key}" does not exist in "${this.name}" to ensure a property`, 'EnmapKeyError');
      if (this.hasProp(key, path)) return this.getProp(key, path);
      this.set(key, defaultValue, path);
      return defaultValue;
    }
    if (this.ensureProps && _.isObject(super.get(key))) {
      if (!_.isObject(clonedValue)) throw new Err(`Default value for "${key}" in enmap "${this.name}" must be an object when merging with an object value.`, 'EnmapArgumentError');
      const merged = Object.assign(clonedValue, super.get(key));
      super.set(key, merged);
      return merged;
    }
    if (super.has(key)) return super.get(key);
    this.set(key, clonedValue);
    return clonedValue;
  }

  /* BOOLEAN METHODS THAT CHECKS FOR THINGS IN ENMAP */

  /**
   * Returns whether or not the key exists in the Enmap.
   * @param {string|number} key Required. The key of the element to add to The Enmap or array.
   * This value MUST be a string or number.
   * @param {string} path Optional. The property to verify inside the value object or array.
   * Can be a path with dot notation, such as "prop1.subprop2.subprop3"
   * @example
   * if(enmap.has("myKey")) {
   *   // key is there
   * }
   *
   * if(!enmap.has("myOtherKey", "oneProp.otherProp.SubProp")) return false;
   * @returns {boolean}
   */
  has(key, path = null) {
    this[_readyCheck]();
    this[_fetchCheck](key);
    if (!_.isNil(path)) {
      this[_check](key, 'Object');
      const data = super.get(key);
      return _.has(data, path);
    }
    return super.has(key);
  }

  /**
   * Returns whether or not the property exists within an object or array value in enmap.
   * @param {string|number} key Required. The key of the element to check in the Enmap or array.
   * @param {*} path Required. The property to verify inside the value object or array.
   * Can be a path with dot notation, such as "prop1.subprop2.subprop3"
   * @return {boolean} Whether the property exists.
   */
  hasProp(key, path) {
    this[_readyCheck]();
    this[_fetchCheck](key);
    if (_.isNil(path)) throw new Err(`No path provided to check for a property in "${key}" of enmap "${this.name}"`, 'EnmapPathError');
    return this.has(key, path);
  }

  /**
   * Performs Array.includes() on a certain enmap value. Works similar to
   * [Array.includes()](https://developer.mozilla.org/en-US/docs/Web/JavaScript/Reference/Global_Objects/Array/includes).
   * @param {string|number} key Required. The key of the array to check the value of.
   * @param {string|number} val Required. The value to check whether it's in the array.
   * @param {*} path Required. The property to access the array inside the value object or array.
   * Can be a path with dot notation, such as "prop1.subprop2.subprop3"
   * @return {boolean} Whether the array contains the value.
   */
  includes(key, val, path = null) {
    this[_readyCheck]();
    this[_fetchCheck](key);
    this[_check](key, ['Array', 'Object']);
    const data = super.get(key);
    if (!_.isNil(path)) {
      const propValue = _.get(data, path);
      if (_.isArray(propValue)) {
        return propValue.includes(val);
      }
      throw new Err(`The property "${path}" in key "${key}" is not an Array in the enmap "${this.name}" (property was of type "${propValue && propValue.constructor.name}")`, 'EnmapTypeError');
    } else if (_.isArray(data)) {
      return data.includes(val);
    }
    throw new Err(`The value of key "${key}" is not an Array in the enmap "${this.name}" (value was of type "${data && data.constructor.name}")`, 'EnmapTypeError');
  }

  /**
   * Deletes a key in the Enmap.
   * @param {string|number} key Required. The key of the element to delete from The Enmap.
   * @param {string} path Optional. The name of the property to remove from the object.
   * Can be a path with dot notation, such as "prop1.subprop2.subprop3"
   * @returns {Enmap} The enmap.
   */
  delete(key, path = null) {
    this[_readyCheck]();
    this[_fetchCheck](key);
    const oldValue = this.get(key);
    if (!_.isNil(path)) {
      let data = this.get(key);
      path = _.toPath(path);
      const last = path.pop();
      const propValue = path.length ? _.get(data, path) : data;
      if (_.isArray(propValue)) {
        propValue.splice(last, 1);
      } else {
        delete propValue[last];
      }
      if (path.length) {
        _.set(data, path, propValue);
      } else {
        data = propValue;
      }
      this.set(key, data);
    } else {
      super.delete(key);
      if (this.persistent) {
        if (this.polling) {
          this.db.prepare(`INSERT INTO 'internal::changes::${this.name}' (type, key, timestamp, pid) VALUES (?, ?, ?, ?);`).run('delete', key.toString(), Date.now(), process.pid);
        }
        this.db.prepare(`DELETE FROM ${this.name} WHERE key = '${key}'`).run();
        return this;
      }
      if (typeof this.changedCB === 'function') {
        this.changedCB(key, oldValue, null);
      }
    }
    return this;
  }

  /**
   * Delete a property from an object or array value in Enmap.
   * @param {string|number} key Required. The key of the element to delete the property from in Enmap.
   * @param {string} path Required. The name of the property to remove from the object.
   * Can be a path with dot notation, such as "prop1.subprop2.subprop3"
   */
  deleteProp(key, path) {
    this[_readyCheck]();
    this[_fetchCheck](key);
    if (_.isNil(path)) throw new Err(`No path provided to delete a property in "${key}" of enmap "${this.name}"`, 'EnmapPathError');
    this.delete(key, path);
  }

  /**
   * Deletes everything from the enmap. If persistent, clears the database of all its data for this table.
   */
  deleteAll() {
    this[_readyCheck]();
    if (this.persistent) {
      this.db.prepare(`DELETE FROM ${this.name};`).run();
      if (this.polling) {
        this.db.prepare(`INSERT INTO 'internal::changes::${this.name}' (type, timestamp, pid) VALUES (?, ?, ?);`).run('clear', Date.now(), process.pid);
      }
    }
    super.clear();
  }

  /**
   * Deletes everything from the enmap. If persistent, clears the database of all its data for this table.
   * @returns {null}
   */
  clear() { return this.deleteAll(); }

  /**
   * Completely destroys the entire enmap. This deletes the database tables entirely.
   * It will not affect other enmap data in the same database, however.
   * THIS ACTION WILL DESTROY YOUR DATA AND CANNOT BE UNDONE.
   * @returns {null}
   */
  destroy() {
    this.deleteAll();

    this.isDestroyed = true;

    const transaction = this.db.transaction((run) => {
      for (const stmt of run) {
        this.db.prepare(stmt).run();
      }
    });

    transaction([
      `DROP TABLE IF EXISTS ${this.name};`,
      `DROP TABLE IF EXISTS 'internal::changes::${this.name}';`,
      `DELETE FROM 'internal::autonum' WHERE enmap = '${this.name}';`
    ]);
    return null;
  }

  /**
   * Remove a value in an Array or Object element in Enmap. Note that this only works for
   * values, not keys. Complex values such as objects and arrays will not be removed this way.
   * @param {string|number} key Required. The key of the element to remove from in Enmap.
   * This value MUST be a string or number.
   * @param {*} val Required. The value to remove from the array or object.
   * @param {string} path Optional. The name of the array property to remove from.
   * Can be a path with dot notation, such as "prop1.subprop2.subprop3".
   * If not presents, removes directly from the value.
   * @returns {Enmap} The enmap.
   */
  remove(key, val, path = null) {
    this[_readyCheck]();
    this[_fetchCheck](key);
    this[_check](key, ['Array', 'Object']);
    const data = super.get(key);
    if (!_.isNil(path)) {
      const propValue = _.get(data, path);
      if (_.isArray(propValue)) {
        propValue.splice(propValue.indexOf(val), 1);
        _.set(data, path, propValue);
      } else if (_.isObject(propValue)) {
        _.delete(data, `${path}.${val}`);
      }
    } else if (_.isArray(data)) {
      const index = data.indexOf(val);
      data.splice(index, 1);
    } else if (_.isObject(data)) {
      delete data[val];
    }
    return this.set(key, data);
  }

  /**
   * Remove a value from an Array or Object property inside an Array or Object element in Enmap.
   * Confusing? Sure is.
   * @param {string|number} key Required. The key of the element.
   * This value MUST be a string or number.
   * @param {string} path Required. The name of the array property to remove from.
   * Can be a path with dot notation, such as "prop1.subprop2.subprop3"
   * @param {*} val Required. The value to remove from the array property.
   * @returns {Enmap} The enmap.
   */
  removeFrom(key, path, val) {
    this[_readyCheck]();
    this[_fetchCheck](key);
    if (_.isNil(path)) throw new Err(`No path provided to remove an array element in "${key}" of enmap "${this.name}"`, 'EnmapPathError');
    return this.remove(key, val, path);
  }

  /**
   * Exports the enmap data to a JSON file.
   * **__WARNING__**: Does not work on memory enmaps containing complex data!
   * @returns {string} The enmap data in a stringified JSON format.
   */
  export() {
    this[_readyCheck]();
    if (this.persistent) this.fetchEverything();
    return JSON.stringify({
      name: this.name,
      version: pkgdata.version,
      exportDate: Date.now(),
      keys: this.map((value, key) => ({ key, value }))
    }, null, 2);
  }

  /**
   *
   * @param {string} data The data to import to Enmap. Must contain all the required fields provided by export()
   * @param {boolean} overwrite Defaults to `true`. Whether to overwrite existing key/value data with incoming imported data
   * @param {boolean} clear Defaults to `false`. Whether to clear the enmap of all data before importing
   * (**__WARNING__**: Any exiting data will be lost! This cannot be undone.)
   * @returns {Enmap} The enmap with the new data.
   */
  import(data, overwrite = true, clear = false) {
    this[_readyCheck]();
    if (clear) this.deleteAll();
    if (_.isNil(data)) throw new Err(`No data provided for import() in "${this.name}"`, 'EnmapImportError');
    try {
      const parsed = JSON.parse(data);
      for (const thisEntry of parsed.keys) {
        const { key, value } = thisEntry;
        if (!overwrite && this.has(key)) continue;
        this.set(key, value);
      }
    } catch (err) {
      throw new Err(`Data provided for import() in "${this.name}" is invalid JSON. Stacktrace:\n${err}`, 'EnmapImportError');
    }
    return this;
  }

  /**
   * Initialize multiple Enmaps easily.
   * @param {Array<string>} names Array of strings. Each array entry will create a separate enmap with that name.
   * @param {Object} options Options object to pass to the provider. See provider documentation for its options.
   * @example
   * // Using local variables.
   * const Enmap = require('enmap');
   * const { settings, tags, blacklist } = Enmap.multi(['settings', 'tags', 'blacklist']);
   *
   * // Attaching to an existing object (for instance some API's client)
   * const Enmap = require("enmap");
   * Object.assign(client, Enmap.multi(["settings", "tags", "blacklist"]));
   *
   * @returns {Array<Map>} An array of initialized Enmaps.
   */
  static multi(names, options = {}) {
    if (!names.length || names.length < 1) {
      throw new Err('"names" argument must be an array of string names.', 'EnmapTypeError');
    }

    const returnvalue = {};
    for (const name of names) {
      const enmap = new Enmap({ name, ...options });
      returnvalue[name] = enmap;
    }
    return returnvalue;
  }

  /* INTERNAL (Private) METHODS */

  /*
   * Internal Method. Initializes the enmap depending on given values.
   * @param {Map} pool In order to set data to the Enmap, one must be provided.
   * @returns {Promise} Returns the defer promise to await the ready state.
   */
  async [_init](pool) {
    Object.defineProperty(this, 'db', {
      value: await pool.acquire(),
      writable: false,
      enumerable: false,
      configurable: false
    });
    if (this.db) {
      Object.defineProperty(this, 'isReady', {
        value: true,
        writable: false,
        enumerable: false,
        configurable: false
      });
    } else {
      throw new Err('Database Could Not Be Opened', 'EnmapDBConnectionError');
    }
    const table = this.db.prepare("SELECT count(*) FROM sqlite_master WHERE type='table' AND name = ?;").get(this.name);
    if (!table['count(*)']) {
      this.db.prepare(`CREATE TABLE ${this.name} (key text PRIMARY KEY, value text)`).run();
      this.db.pragma('synchronous = 1');
      this.db.pragma('journal_mode = wal');
    }
    this.db.prepare(`CREATE TABLE IF NOT EXISTS 'internal::changes::${this.name}' (type TEXT, key TEXT, value TEXT, timestamp INTEGER, pid INTEGER);`).run();
    this.db.prepare(`CREATE TABLE IF NOT EXISTS 'internal::autonum' (enmap TEXT PRIMARY KEY, lastnum INTEGER)`).run();
    if (this.fetchAll) {
      await this.fetchEverything();
    }
    // TEMPORARY MIGRATE CODE FOR AUTONUM
    if (this.has('internal::autonum')) {
      this.db.prepare("INSERT OR REPLACE INTO 'internal::autonum' (enmap, lastnum) VALUES (?, ?)").run(this.name, this.get('internal::autonum'));
      this.delete('internal::autonum');
    } else {
      const row = this.db.prepare("SELECT lastnum FROM 'internal::autonum' WHERE enmap = ?").get(this.name);
      if (!row) {
        this.db.prepare("INSERT INTO 'internal::autonum' (enmap, lastnum) VALUES (?, ?)").run(this.name, 0);
      }
    }

    if (this.polling) {
      Object.defineProperty(this, 'lastSync', {
        value: new Date(),
        writable: true,
        enumerable: false,
        configurable: false
      });
      setInterval(() => {
        const changes = this.db.prepare(`SELECT type, key, value FROM 'internal::changes::${this.name}' WHERE timestamp >= ? AND pid <> ? ORDER BY timestamp ASC;`)
          .all(this.lastSync.getTime(), process.pid);
        for (const row of changes) {
          switch (row.type) {
          case 'insert':
            super.set(row.key, this[_parseData](row.value));
            break;
          case 'delete':
            super.delete(row.key);
            break;
          case 'clear':
            super.clear();
            break;
          }
        }
        this.lastSync = new Date();
        this.db.prepare(`DELETE FROM 'internal::changes::${this.name}' WHERE ROWID IN (SELECT ROWID FROM 'internal::changes::${this.name}' ORDER BY ROWID DESC LIMIT -1 OFFSET 100);`).run();
      }, this.pollingInterval);
    }
    this.ready();
    return this.defer;
  }

  /*
   * INTERNAL method to verify the type of a key or property
   * Will THROW AN ERROR on wrong type, to simplify code.
   * @param {string|number} key Required. The key of the element to check
   * @param {string} type Required. The javascript constructor to check
   * @param {string} path Optional. The dotProp path to the property in the object enmap.
   */
  [_check](key, type, path = null) {
    if (!this.has(key)) throw new Err(`The key "${key}" does not exist in the enmap "${this.name}"`, 'EnmapPathError');
    if (!type) return;
    if (!_.isArray(type)) type = [type];
    if (!_.isNil(path)) {
      this[_check](key, 'Object');
      const data = super.get(key);
      if (_.isNil(_.get(data, path))) {
        throw new Err(`The property "${path}" in key "${key}" does not exist. Please set() it or ensure() it."`, 'EnmapPathError');
      }
      if (!type.includes(_.get(data, path).constructor.name)) {
        throw new Err(`The property "${path}" in key "${key}" is not of type "${type.join('" or "')}" in the enmap "${this.name}" 
(key was of type "${_.get(data, path).constructor.name}")`, 'EnmapTypeError');
      }
    } else if (!type.includes(this.get(key).constructor.name)) {
      throw new Err(`The key "${key}" is not of type "${type.join('" or "')}" in the enmap "${this.name}" (key was of type "${this.get(key).constructor.name}")`, 'EnmapTypeError');
    }
  }

  /*
  * INTERNAL method to execute a mathematical operation. Cuz... javascript.
  * And I didn't want to import mathjs!
  * @param {number} base the lefthand operand.
  * @param {string} op the operation.
  * @param {number} opand the righthand operand.
  * @return {number} the result.
  */
  [_mathop](base, op, opand) {
    if (base == undefined || op == undefined || opand == undefined) throw new Err('Math Operation requires base and operation', 'EnmapTypeError');
    switch (op) {
    case 'add' :
    case 'addition' :
    case '+' :
      return base + opand;
    case 'sub' :
    case 'subtract' :
    case '-' :
      return base - opand;
    case 'mult' :
    case 'multiply' :
    case '*' :
      return base * opand;
    case 'div' :
    case 'divide' :
    case '/' :
      return base / opand;
    case 'exp' :
    case 'exponent' :
    case '^' :
      return Math.pow(base, opand);
    case 'mod' :
    case 'modulo' :
    case '%' :
      return base % opand;
    }
    return null;
  }

  /**
   * Internal method used to validate persistent enmap names (valid Windows filenames)
   * @private
   */
  [_validateName]() {
    this.name = this.name.replace(/[^a-z0-9]/gi, '_').toLowerCase();
  }

  /*
   * Internal Method. Verifies if a key needs to be fetched from the database.
   * If persistent enmap and autoFetch is on, retrieves the key.
   * @param {string|number} key The key to check or fetch.
   */
  [_fetchCheck](key, force = false) {
    if (!['String', 'Number'].includes(key.constructor.name)) return;
    if (force) {
      this.fetch(key);
      return;
    }
    if (super.has(key)) return;
    if (!this.persistent || !this.autoFetch) return;
    this.fetch(key);
  }

  /*
   * Internal Method. Parses JSON data.
   * Reserved for future use (logical checking)
   * @param {*} data The data to check/parse
   * @returns {*} An object or the original data.
   */
  [_parseData](data) {
    return JSON.parse(data);
  }

  /*
   * Internal Method. Clones a value or object with the enmap's set clone level.
   * @param {*} data The data to clone.
   * @return {*} The cloned value.
   */
  [_clone](data) {
    if (this.cloneLevel === 'none') return data;
    if (this.cloneLevel === 'shallow') return _.clone(data);
    if (this.cloneLevel === 'deep') return _.cloneDeep(data);
    throw new Err('Invalid cloneLevel. What did you *do*, this shouldn\'t happen!', 'EnmapOptionsError');
  }

  /*
   * Internal Method. Verifies that the database is ready, assuming persistence is used.
   */
  [_readyCheck]() {
    if (!this.isReady) throw new Err('Database is not ready. Refer to the readme to use enmap.defer', 'EnmapReadyError');
    if (this.isDestroyed) throw new Err('This enmap has been destroyed and can no longer be used without being re-initialized.', 'EnmapDestroyedError');
  }

  /*
   * Internal Method. Defines a property with either user-provided value, or the default value.
   */
  [_defineSetting](name, type, writable, defaultValue, value) {
    if (_.isNil(value)) value = defaultValue;
    if (value.constructor.name !== type) {
      throw new Err(`Wrong value type provided for options.${name}:  Provided "${defaultValue.constructor.name}", expecting "${type}", in enmap "${this.name}".`);
    }
    Object.defineProperty(this, name, {
      value: !_.isNil(value) ? value : defaultValue,
      writable,
      enumerable: false,
      configurable: false
    });
  }

  /*
  BELOW IS DISCORD.JS COLLECTION CODE
  Per notes in the LICENSE file, this project contains code from Amish Shah's Discord.js
  library. The code is from the Collections object, in discord.js version 11.

  All below code is sourced from Collections.
  https://github.com/discordjs/discord.js/blob/stable/src/util/Collection.js
  */

  /**
   * Creates an ordered array of the values of this Enmap.
   * The array will only be reconstructed if an item is added to or removed from the Enmap,
   * or if you change the length of the array itself. If you don't want this caching behaviour,
   * use `Array.from(enmap.values())` instead.
   * @returns {Array}
   */
  array() {
    return Array.from(this.values());
  }

  /**
   * Creates an ordered array of the keys of this Enmap
   * The array will only be reconstructed if an item is added to or removed from the Enmap,
   * or if you change the length of the array itself. If you don't want this caching behaviour,
   * use `Array.from(enmap.keys())` instead.
   * @returns {Array<string | number>}
   */
  keyArray() {
    return Array.from(this.keys());
  }

  /**
   * Obtains random value(s) from this Enmap. This relies on {@link Enmap#array}.
   * @param {number} [count] Number of values to obtain randomly
   * @returns {*|Array<*>} The single value if `count` is undefined,
   * or an array of values of `count` length
   */
  random(count) {
    let arr = this.array();
    if (count === undefined) return arr[Math.floor(Math.random() * arr.length)];
    if (typeof count !== 'number') throw new TypeError('The count must be a number.');
    if (!Number.isInteger(count) || count < 1) throw new RangeError('The count must be an integer greater than 0.');
    if (arr.length === 0) return [];
    const rand = new Array(count);
    arr = arr.slice();
    for (let i = 0; i < count; i++) rand[i] = arr.splice(Math.floor(Math.random() * arr.length), 1)[0];
    return rand;
  }

  /**
   * Obtains random key(s) from this Enmap. This relies on {@link Enmap#keyArray}
   * @param {number} [count] Number of keys to obtain randomly
   * @returns {*|Array<*>} The single key if `count` is undefined,
   * or an array of keys of `count` length
   */
  randomKey(count) {
    let arr = this.keyArray();
    if (count === undefined) return arr[Math.floor(Math.random() * arr.length)];
    if (typeof count !== 'number') throw new TypeError('The count must be a number.');
    if (!Number.isInteger(count) || count < 1) throw new RangeError('The count must be an integer greater than 0.');
    if (arr.length === 0) return [];
    const rand = new Array(count);
    arr = arr.slice();
    for (let i = 0; i < count; i++) rand[i] = arr.splice(Math.floor(Math.random() * arr.length), 1)[0];
    return rand;
  }

  /**
   * Searches for all items where their specified property's value is identical to the given value
   * (`item[prop] === value`).
   * @param {string} prop The property to test against
   * @param {*} value The expected value
   * @returns {Array}
   * @example
   * enmap.findAll('username', 'Bob');
   */
  findAll(prop, value) {
    if (typeof prop !== 'string') throw new TypeError('Key must be a string.');
    if (typeof value === 'undefined') throw new Error('Value must be specified.');
    const results = [];
    for (const item of this.values()) {
      if (item[prop] === value) results.push(item);
    }
    return results;
  }

  /**
   * Searches for a single item where its specified property's value is identical to the given value
   * (`item[prop] === value`), or the given function returns a truthy value. In the latter case, this is identical to
   * [Array.find()](https://developer.mozilla.org/en-US/docs/Web/JavaScript/Reference/Global_Objects/Array/find).
   * <warn>All Enmap used in Discord.js are mapped using their `id` property, and if you want to find by id you
   * should use the `get` method. See
   * [MDN](https://developer.mozilla.org/en-US/docs/Web/JavaScript/Reference/Global_Objects/Map/get) for details.</warn>
   * @param {string|Function} propOrFn The property to test against, or the function to test with
   * @param {*} [value] The expected value - only applicable and required if using a property for the first argument
   * @returns {*}
   * @example
   * enmap.find('username', 'Bob');
   * @example
   * enmap.find(val => val.username === 'Bob');
   */
  find(propOrFn, value) {
    if (typeof propOrFn === 'string') {
      if (typeof value === 'undefined') throw new Error('Value must be specified.');
      for (const item of this.values()) {
        if (item[propOrFn] === value) return item;
      }
      return null;
    } else if (typeof propOrFn === 'function') {
      for (const [key, val] of this) {
        if (propOrFn(val, key, this)) return val;
      }
      return null;
    }
    throw new Error('First argument must be a property string or a function.');
  }

  /**
   * Searches for the key of a single item where its specified property's value is identical to the given value
   * (`item[prop] === value`), or the given function returns a truthy value. In the latter case, this is identical to
   * [Array.findIndex()](https://developer.mozilla.org/en-US/docs/Web/JavaScript/Reference/Global_Objects/Array/findIndex).
   * @param {string|Function} propOrFn The property to test against, or the function to test with
   * @param {*} [value] The expected value - only applicable and required if using a property for the first argument
   * @returns {string|number}
   * @example
   * enmap.findKey('username', 'Bob');
   * @example
   * enmap.findKey(val => val.username === 'Bob');
   */
  findKey(propOrFn, value) {
    if (typeof propOrFn === 'string') {
      if (typeof value === 'undefined') throw new Error('Value must be specified.');
      for (const [key, val] of this) {
        if (val[propOrFn] === value) return key;
      }
      return null;
    } else if (typeof propOrFn === 'function') {
      for (const [key, val] of this) {
        if (propOrFn(val, key, this)) return key;
      }
      return null;
    }
    throw new Error('First argument must be a property string or a function.');
  }

  /**
   * Searches for the existence of a single item where its specified property's value is identical to the given value
   * (`item[prop] === value`).
   * <warn>Do not use this to check for an item by its ID. Instead, use `enmap.has(id)`. See
   * [MDN](https://developer.mozilla.org/en-US/docs/Web/JavaScript/Reference/Global_Objects/Map/has) for details.</warn>
   * @param {string} prop The property to test against
   * @param {*} value The expected value
   * @returns {boolean}
   * @example
   * if (enmap.exists('username', 'Bob')) {
   *  console.log('user here!');
   * }
   */
  exists(prop, value) {
    return Boolean(this.find(prop, value));
  }

  /**
   * Removes entries that satisfy the provided filter function.
   * @param {Function} fn Function used to test (should return a boolean)
   * @param {Object} [thisArg] Value to use as `this` when executing function
   * @returns {number} The number of removed entries
   */
  sweep(fn, thisArg) {
    if (thisArg) fn = fn.bind(thisArg);
    const previousSize = this.size;
    for (const [key, val] of this) {
      if (fn(val, key, this)) this.delete(key);
    }
    return previousSize - this.size;
  }

  /**
   * Identical to
   * [Array.filter()](https://developer.mozilla.org/en-US/docs/Web/JavaScript/Reference/Global_Objects/Array/filter),
   * but returns a Enmap instead of an Array.
   * @param {Function} fn Function used to test (should return a boolean)
   * @param {Object} [thisArg] Value to use as `this` when executing function
   * @returns {Enmap}
   */
  filter(fn, thisArg) {
    if (thisArg) fn = fn.bind(thisArg);
    const results = new this.constructor();
    for (const [key, val] of this) {
      if (fn(val, key, this)) results.set(key, val);
    }
    return results;
  }

  /**
   * Identical to
   * [Array.filter()](https://developer.mozilla.org/en-US/docs/Web/JavaScript/Reference/Global_Objects/Array/filter).
   * @param {Function} fn Function used to test (should return a boolean)
   * @param {Object} [thisArg] Value to use as `this` when executing function
   * @returns {Array}
   */
  filterArray(fn, thisArg) {
    if (thisArg) fn = fn.bind(thisArg);
    const results = [];
    for (const [key, val] of this) {
      if (fn(val, key, this)) results.push(val);
    }
    return results;
  }

  /**
   * Partitions the collection into two collections where the first collection
   * contains the items that passed and the second contains the items that failed.
   * @param {Function} fn Function used to test (should return a boolean)
   * @param {*} [thisArg] Value to use as `this` when executing function
   * @returns {Collection[]}
   * @example const [big, small] = collection.partition(guild => guild.memberCount > 250);
   */
  partition(fn, thisArg) {
    if (typeof thisArg !== 'undefined') fn = fn.bind(thisArg);
    const results = [new this.constructor(), new this.constructor()];
    for (const [key, val] of this) {
      if (fn(val, key, this)) {
        results[0].set(key, val);
      } else {
        results[1].set(key, val);
      }
    }
    return results;
  }

  /**
   * Identical to
   * [Array.map()](https://developer.mozilla.org/en-US/docs/Web/JavaScript/Reference/Global_Objects/Array/map).
   * @param {Function} fn Function that produces an element of the new array, taking three arguments
   * @param {*} [thisArg] Value to use as `this` when executing function
   * @returns {Array}
   */
  map(fn, thisArg) {
    if (thisArg) fn = fn.bind(thisArg);
    const arr = new Array(this.size);
    let i = 0;
    for (const [key, val] of this) arr[i++] = fn(val, key, this);
    return arr;
  }

  /**
   * Identical to
   * [Array.some()](https://developer.mozilla.org/en-US/docs/Web/JavaScript/Reference/Global_Objects/Array/some).
   * @param {Function} fn Function used to test (should return a boolean)
   * @param {Object} [thisArg] Value to use as `this` when executing function
   * @returns {boolean}
   */
  some(fn, thisArg) {
    if (thisArg) fn = fn.bind(thisArg);
    for (const [key, val] of this) {
      if (fn(val, key, this)) return true;
    }
    return false;
  }

  /**
   * Identical to
   * [Array.every()](https://developer.mozilla.org/en-US/docs/Web/JavaScript/Reference/Global_Objects/Array/every).
   * @param {Function} fn Function used to test (should return a boolean)
   * @param {Object} [thisArg] Value to use as `this` when executing function
   * @returns {boolean}
   */
  every(fn, thisArg) {
    if (thisArg) fn = fn.bind(thisArg);
    for (const [key, val] of this) {
      if (!fn(val, key, this)) return false;
    }
    return true;
  }

  /**
   * Identical to
   * [Array.reduce()](https://developer.mozilla.org/en-US/docs/Web/JavaScript/Reference/Global_Objects/Array/reduce).
   * @param {Function} fn Function used to reduce, taking four arguments; `accumulator`, `currentValue`, `currentKey`,
   * and `enmap`
   * @param {*} [initialValue] Starting value for the accumulator
   * @returns {*}
   */
  reduce(fn, initialValue) {
    let accumulator;
    if (typeof initialValue !== 'undefined') {
      accumulator = initialValue;
      for (const [key, val] of this) accumulator = fn(accumulator, val, key, this);
    } else {
      let first = true;
      for (const [key, val] of this) {
        if (first) {
          accumulator = val;
          first = false;
          continue;
        }
        accumulator = fn(accumulator, val, key, this);
      }
    }
    return accumulator;
  }

  /**
   * Creates an identical shallow copy of this Enmap.
   * @returns {Enmap}
   * @example const newColl = someColl.clone();
   */
  clone() {
    return new this.constructor(this);
  }

  /**
   * Combines this Enmap with others into a new Enmap. None of the source Enmaps are modified.
   * @param {...Enmap} enmaps Enmaps to merge
   * @returns {Enmap}
   * @example const newColl = someColl.concat(someOtherColl, anotherColl, ohBoyAColl);
   */
  concat(...enmaps) {
    const newColl = this.clone();
    for (const coll of enmaps) {
      for (const [key, val] of coll) newColl.set(key, val);
    }
    return newColl;
  }

  /**
   * Checks if this Enmap shares identical key-value pairings with another.
   * This is different to checking for equality using equal-signs, because
   * the Enmaps may be different objects, but contain the same data.
   * @param {Enmap} enmap Enmap to compare with
   * @returns {boolean} Whether the Enmaps have identical contents
   */
  equals(enmap) {
    if (!enmap) return false;
    if (this === enmap) return true;
    if (this.size !== enmap.size) return false;
    return !this.find((value, key) => {
      const testVal = enmap.get(key);
      return testVal !== value || (testVal === undefined && !enmap.has(key));
    });
  }

}

module.exports = Enmap;

/**
 * @external forEach
 * @see {@link https://developer.mozilla.org/en-US/docs/Web/JavaScript/Reference/Global_Objects/Map/forEach}
 */

/**
 * @external keys
 * @see {@link https://developer.mozilla.org/en-US/docs/Web/JavaScript/Reference/Global_Objects/Map/keys}
 */

/**
 * @external values
 * @see {@link https://developer.mozilla.org/en-US/docs/Web/JavaScript/Reference/Global_Objects/Map/values}
 */<|MERGE_RESOLUTION|>--- conflicted
+++ resolved
@@ -222,11 +222,7 @@
    */
   get(key, path = null) {
     this[_readyCheck]();
-<<<<<<< HEAD
     if (_.isNil(key)) return null;
-=======
-    if(_.isNil(key)) return null;
->>>>>>> cb89e2a0
     this[_fetchCheck](key);
     key = key.toString();
     if (!_.isNil(path)) {
