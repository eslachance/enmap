--- conflicted
+++ resolved
@@ -38,9 +38,6 @@
  * @extends {Map}
  */
 class Enmap extends Map {
-<<<<<<< HEAD
-
-=======
   #cloneLevel;
   #ensureProps;
   #serializer;
@@ -57,7 +54,6 @@
   #verbose;
   #db;
   #lastSync;
->>>>>>> 27ec6d46
   /**
    * Initializes a new Enmap, with options.
    * @param {Iterable|string|void} iterable If iterable data, only valid in non-persistent enmaps.
@@ -112,12 +108,8 @@
       options.name = iterable;
       iterable = null;
     }
-<<<<<<< HEAD
     if (!iterable || !(Symbol.iterator in iterable)) {
-=======
-    if (!iterable || typeof iterable[Symbol.iterator] !== 'function') {
       //@ts-ignore
->>>>>>> 27ec6d46
       options = iterable || options;
       iterable = null;
     }
