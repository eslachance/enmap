{
  "name": "enmap",
<<<<<<< HEAD
  "version": "2.6.1",
=======
  "version": "2.6.2",
>>>>>>> a4f2b61a
  "description": "",
  "main": "index.js",
  "types": "index.d.ts",
  "scripts": {
    "test": "mocha"
  },
  "repository": {
    "type": "git",
    "url": "git+https://github.com/eslachance/enmap.git"
  },
  "bugs": {
    "url": "https://github.com/eslachance/enmap/issues"
  },
  "homepage": "https://github.com/eslachance/enmap#readme",
  "keywords": [],
  "author": "Evelyne Lachance",
  "license": "Apache",
  "dependencies": {
    "dot-prop": "^4.2.0"
  },
  "devDependencies": {
    "enmap-level": "^1.0.1",
    "enmap-sqlite": "^1.0.1",
    "eslint": "^4.7.0",
    "eslint-config-airbnb-base": "^11.3.2",
    "eslint-config-standard": "^10.2.1",
    "eslint-plugin-import": "^2.7.0",
    "eslint-plugin-node": "^5.1.1",
    "eslint-plugin-promise": "^3.5.0",
    "eslint-plugin-standard": "^3.0.1"
  }
}<|MERGE_RESOLUTION|>--- conflicted
+++ resolved
@@ -1,10 +1,6 @@
 {
   "name": "enmap",
-<<<<<<< HEAD
-  "version": "2.6.1",
-=======
   "version": "2.6.2",
->>>>>>> a4f2b61a
   "description": "",
   "main": "index.js",
   "types": "index.d.ts",
